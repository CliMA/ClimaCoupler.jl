"""
   atmos_push!(cs)
   
updates F_A, F_R, P_liq, and F_E in place based on values used in the atmos_sim for the current step.
"""
function atmos_push!(cs)
    atmos_sim = cs.model_sims.atmos_sim
    csf = cs.fields
    dummmy_remap!(csf.F_A, atmos_sim.integrator.p.dif_flux_energy)
    dummmy_remap!(csf.F_E, atmos_sim.integrator.p.dif_flux_ρq_tot)
    dummmy_remap!(csf.P_liq, atmos_sim.integrator.p.col_integrated_rain)
<<<<<<< HEAD
    dummmy_remap!(csf.P_snow, atmos_sim.integrator.p.col_integrated_snow)
=======
>>>>>>> 72118684
    cs.parsed_args["rad"] == "gray" ? dummmy_remap!(csf.F_R, level(atmos_sim.integrator.p.ᶠradiation_flux, half)) :
    nothing
end

"""
   land_pull!(cs)
<<<<<<< HEAD
Updates the slab_sim cache state in place with the current values of F_A, F_R, F_E, P_liq, P_snow, and ρ_sfc.
=======

Updates the land_sim cache state in place with the current values of F_A and F_R.
"""
function land_pull!(cs)
    land_sim = cs.model_sims.land_sim
    csf = cs.fields
    @. land_sim.integrator.p.F_aero = csf.F_A
    @. land_sim.integrator.p.F_rad = csf.F_R
end

"""
   land_pull!(cs)

Updates the land_sim cache state in place with the current values of F_A, F_R, F_E, P_liq, and ρ_sfc.
>>>>>>> 72118684
The surface air density is computed using the atmospheric state at the first level and making ideal gas
and hydrostatic balance assumptions. The land model does not compute the surface air density so this is
a reasonable stand-in.
"""
function land_pull!(cs)
    land_sim = cs.model_sims.land_sim
    csf = cs.fields
    FT = cs.FT
<<<<<<< HEAD
    @. slab_sim.integrator.p.bucket.ρ_sfc = csf.ρ_sfc
    @. slab_sim.integrator.p.bucket.SHF = csf.F_A
    @. slab_sim.integrator.p.bucket.LHF = FT(0.0)
    ρ_liq = (LSMP.ρ_cloud_liq(slab_sim.params.earth_param_set))
    @. slab_sim.integrator.p.bucket.E = csf.F_E / ρ_liq
    @. slab_sim.integrator.p.bucket.R_n = csf.F_R
    @. slab_sim.integrator.p.bucket.P_liq = FT(-1.0) .* csf.P_liq # land expects this to be positive
    @. slab_sim.integrator.p.bucket.P_snow = FT(-1.0) .* csf.P_snow # land expects this to be positive
=======
    @. land_sim.integrator.p.bucket.ρ_sfc = csf.ρ_sfc
    @. land_sim.integrator.p.bucket.SHF = csf.F_A
    @. land_sim.integrator.p.bucket.LHF = FT(0.0)
    ρ_liq = (LSMP.ρ_cloud_liq(land_sim.params.earth_param_set))
    @. land_sim.integrator.p.bucket.E = csf.F_E / ρ_liq
    @. land_sim.integrator.p.bucket.R_n = csf.F_R
    @. land_sim.integrator.p.bucket.P_liq = FT(-1.0) .* csf.P_liq # land expects this to be positive
>>>>>>> 72118684
end

"""
   ocean_pull!(cs)

Updates the ocean_sim cache state in place with the current values of F_A and F_R.
The ocean model does not require moisture fluxes at the surface, so F_E is not returned.
"""
function ocean_pull!(cs)
    ocean_sim = cs.model_sims.ocean_sim
    csf = cs.fields
    @. ocean_sim.integrator.p.F_aero = csf.F_A
    @. ocean_sim.integrator.p.F_rad = csf.F_R
end

"""
   ice_pull!(cs)

Updates the ice_sim cache state in place with the current values of F_A and F_R.
In the current version, the sea ice has a prescribed thickness, and we assume that it is not
sublimating. That contribution has been zeroed out in the atmos fluxes.
"""
function ice_pull!(cs)
    ice_sim = cs.model_sims.ice_sim
    csf = cs.fields
    @. ice_sim.integrator.p.Ya.F_aero = csf.F_A
    @. ice_sim.integrator.p.Ya.F_rad = csf.F_R
end

"""
   atmos_pull!(cs)
              
Creates the surface fields for temperature, roughness length, albedo, and specific humidity; computes
turbulent surface fluxes; updates the atmosphere boundary flux cache variables in place; updates the
RRTMGP cache variables in place.
"""
function atmos_pull!(cs)

    @unpack model_sims = cs
    @unpack atmos_sim, land_sim, ocean_sim, ice_sim = model_sims

    csf = cs.fields
    T_sfc_cpl = csf.T_S
    z0m_cpl = csf.z0m_S
    z0b_cpl = csf.z0b_S
    ρ_sfc_cpl = csf.ρ_sfc
    q_sfc_cpl = csf.q_sfc
    albedo_sfc_cpl = csf.albedo

    thermo_params = CAP.thermodynamics_params(atmos_sim.integrator.p.params)

    T_land = get_land_temp(land_sim)
    z0m_land, z0b_land = get_land_roughness(land_sim)
    T_ocean = ocean_sim.integrator.u.T_sfc
    z0m_ocean = ocean_sim.integrator.p.params.z0m
    z0b_ocean = ocean_sim.integrator.p.params.z0b
    α_ocean = ocean_sim.integrator.p.params.α
    T_ice = ice_sim.integrator.u.T_sfc
    ice_mask = ice_sim.integrator.p.Ya.ice_mask
    z0m_ice = ice_sim.integrator.p.params.z0m
    z0b_ice = ice_sim.integrator.p.params.z0b

    land_mask = cs.land_mask

    # mask of all models (1 = land, 0 = ocean, -2 = sea ice)
    univ_mask = parent(land_mask) .- parent(ice_mask .* FT(2))

    # combine models' surfaces onlo one coupler field 
    # surface temperature
    combined_field = zeros(boundary_space)
    parent(combined_field) .= combine_surface.(FT, univ_mask, parent(T_land), parent(T_ocean), parent(T_ice))
    dummmy_remap!(T_sfc_cpl, combined_field)

    # roughness length for momentum
    parent(combined_field) .= combine_surface.(FT, univ_mask, z0m_land, z0m_ocean, z0m_ice)
    dummmy_remap!(z0m_cpl, combined_field)

    # roughness length for tracers
    parent(combined_field) .= combine_surface.(FT, univ_mask, z0b_land, z0b_ocean, z0b_ice)
    dummmy_remap!(z0b_cpl, combined_field)

    # calculate atmospheric surface density 
    set_ρ_sfc!(ρ_sfc_cpl, T_sfc_cpl, atmos_sim.integrator)

    # surface specific humidity
    ocean_q_sfc = TD.q_vap_saturation_generic.(thermo_params, T_ocean, ρ_sfc_cpl, TD.Liquid())
    sea_ice_q_sfc = TD.q_vap_saturation_generic.(thermo_params, T_ice, ρ_sfc_cpl, TD.Ice())
    land_q_sfc = get_land_q(land_sim, atmos_sim, T_land, ρ_sfc_cpl)
    parent(combined_field) .=
        combine_surface.(FT, univ_mask, parent(land_q_sfc), parent(ocean_q_sfc), parent(sea_ice_q_sfc))
    dummmy_remap!(q_sfc_cpl, combined_field)

    # albedo
    α_land = land_albedo(land_sim)
    α_ice = ice_sim.integrator.p.params.α
    parent(combined_field) .= combine_surface.(FT, univ_mask, α_land, α_ocean, α_ice)
    dummmy_remap!(albedo_sfc_cpl, combined_field)
    atmos_sim.integrator.p.rrtmgp_model.diffuse_sw_surface_albedo .=
        reshape(RRTMGPI.field2array(albedo_sfc_cpl), 1, length(parent(albedo_sfc_cpl)))
    atmos_sim.integrator.p.rrtmgp_model.direct_sw_surface_albedo .=
        reshape(RRTMGPI.field2array(albedo_sfc_cpl), 1, length(parent(albedo_sfc_cpl)))

    # calculate turbulent fluxes on atmos grid and save in atmos cache
    info_sfc =
        (; T_sfc = T_sfc_cpl, ρ_sfc = ρ_sfc_cpl, q_sfc = q_sfc_cpl, z0m = z0m_cpl, z0b = z0b_cpl, ice_mask = ice_mask)
    calculate_surface_fluxes_atmos_grid!(atmos_sim.integrator, info_sfc)

    atmos_sim.integrator.p.rrtmgp_model.surface_temperature .= RRTMGPI.field2array(T_sfc_cpl)
end<|MERGE_RESOLUTION|>--- conflicted
+++ resolved
@@ -9,34 +9,16 @@
     dummmy_remap!(csf.F_A, atmos_sim.integrator.p.dif_flux_energy)
     dummmy_remap!(csf.F_E, atmos_sim.integrator.p.dif_flux_ρq_tot)
     dummmy_remap!(csf.P_liq, atmos_sim.integrator.p.col_integrated_rain)
-<<<<<<< HEAD
     dummmy_remap!(csf.P_snow, atmos_sim.integrator.p.col_integrated_snow)
-=======
->>>>>>> 72118684
     cs.parsed_args["rad"] == "gray" ? dummmy_remap!(csf.F_R, level(atmos_sim.integrator.p.ᶠradiation_flux, half)) :
     nothing
 end
 
-"""
-   land_pull!(cs)
-<<<<<<< HEAD
-Updates the slab_sim cache state in place with the current values of F_A, F_R, F_E, P_liq, P_snow, and ρ_sfc.
-=======
-
-Updates the land_sim cache state in place with the current values of F_A and F_R.
-"""
-function land_pull!(cs)
-    land_sim = cs.model_sims.land_sim
-    csf = cs.fields
-    @. land_sim.integrator.p.F_aero = csf.F_A
-    @. land_sim.integrator.p.F_rad = csf.F_R
-end
 
 """
    land_pull!(cs)
 
 Updates the land_sim cache state in place with the current values of F_A, F_R, F_E, P_liq, and ρ_sfc.
->>>>>>> 72118684
 The surface air density is computed using the atmospheric state at the first level and making ideal gas
 and hydrostatic balance assumptions. The land model does not compute the surface air density so this is
 a reasonable stand-in.
@@ -45,7 +27,6 @@
     land_sim = cs.model_sims.land_sim
     csf = cs.fields
     FT = cs.FT
-<<<<<<< HEAD
     @. slab_sim.integrator.p.bucket.ρ_sfc = csf.ρ_sfc
     @. slab_sim.integrator.p.bucket.SHF = csf.F_A
     @. slab_sim.integrator.p.bucket.LHF = FT(0.0)
@@ -54,15 +35,6 @@
     @. slab_sim.integrator.p.bucket.R_n = csf.F_R
     @. slab_sim.integrator.p.bucket.P_liq = FT(-1.0) .* csf.P_liq # land expects this to be positive
     @. slab_sim.integrator.p.bucket.P_snow = FT(-1.0) .* csf.P_snow # land expects this to be positive
-=======
-    @. land_sim.integrator.p.bucket.ρ_sfc = csf.ρ_sfc
-    @. land_sim.integrator.p.bucket.SHF = csf.F_A
-    @. land_sim.integrator.p.bucket.LHF = FT(0.0)
-    ρ_liq = (LSMP.ρ_cloud_liq(land_sim.params.earth_param_set))
-    @. land_sim.integrator.p.bucket.E = csf.F_E / ρ_liq
-    @. land_sim.integrator.p.bucket.R_n = csf.F_R
-    @. land_sim.integrator.p.bucket.P_liq = FT(-1.0) .* csf.P_liq # land expects this to be positive
->>>>>>> 72118684
 end
 
 """
