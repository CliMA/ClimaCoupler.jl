import ArgParse
function parse_commandline()
    s = ArgParse.ArgParseSettings()
    ArgParse.@add_arg_table s begin
<<<<<<< HEAD
=======
        "--dt_cpl"
        help = " Coupling time step in seconds"
        arg_type = Int
        default = 200
        "--anim"
        help = "Boolean flag indicating whether to make animations"
        arg_type = Bool
        default = false
        "--energy_check"
        help = "Boolean flag indicating whether to check energy conservation"
        arg_type = Bool
        default = false
        "--mode_name"
        help = "Mode of coupled simulation. [`amip`, `aquaplanet`]"
        arg_type = String
        default = "aquaplanet"
>>>>>>> 6bd105e4
        "--FLOAT_TYPE"
        help = "Float type"
        arg_type = String
        default = "Float32"
        "--t_end"
        help = "Simulation end time. Examples: [`1200days`, `40secs`]"
        arg_type = String
        default = "10days"
        "--dt"
        help = "Simulation time step. Examples: [`10secs`, `1hours`]"
        arg_type = String
        default = "400secs"
        "--dt_save_to_sol"
        help = "Time between saving solution. Examples: [`10days`, `1hours`, `Inf` (do not save)]"
        arg_type = String
        default = "1days"
        "--dt_save_to_disk"
        help = "Time between saving to disk. Examples: [`10secs`, `1hours`, `Inf` (do not save)]"
        arg_type = String
        default = "Inf"
        "--config" # TODO: add box
        help = "Spatial configuration [`sphere` (default), `column`]"
        arg_type = String
        default = "sphere"
        "--moist"
        help = "Moisture model [`dry` (default), `equil`, `non_equil`]"
        arg_type = String
        default = "dry"
        "--microphy"
        help = "Microphysics model [`nothing` (default), `0M`]"
        arg_type = String
        "--forcing"
        help = "Forcing [`nothing` (default), `held_suarez`]"
        arg_type = String
        "--vert_diff"
        help = "Vertical diffusion [`false` (default), `true`]"
        arg_type = Bool
        default = false
        "--coupled"
        help = "Coupled simulation [`false` (default), `true`]"
        arg_type = Bool
        default = false
        "--turbconv"
        help = "Turbulence convection scheme [`nothing` (default), `edmf`]"
        arg_type = String
        "--turbconv_case"
        help = "The case run by Turbulence convection scheme [`Bomex` (default), `Bomex`, `DYCOMS_RF01`, `TRMM_LBA`, `GABLS`]"
        arg_type = String
        "--hyperdiff"
        help = "Hyperdiffusion [`true` (default), `false`]"
        arg_type = Bool
        default = true
        "--idealized_insolation"
        help = "Use idealized insolation in radiation model [`false`, `true` (default)]"
        arg_type = Bool
        default = true
        "--idealized_h2o"
        help = "Use idealized H2O in radiation model [`false` (default), `true`]"
        arg_type = Bool
        default = false
        "--idealized_clouds"
        help = "Use idealized clouds in radiation model [`false` (default), `true`]"
        arg_type = Bool
        default = false
        "--rad"
        help = "Radiation model [`nothing` (default), `gray`, `clearsky`, `allsky`, `allskywithclear`]"
        arg_type = String
        "--energy_name"
        help = "Energy variable name [`rhoe` (default), `rhoe_int` , `rhotheta`]"
        arg_type = String
        default = "rhoe"
        "--upwinding"
        help = "Upwinding mode [`none` (default), `first_order` , `third_order`]"
        arg_type = String
        default = "none"
        "--ode_algo"
        help = "ODE algorithm [`Rosenbrock23` (default), `Euler`]"
        arg_type = String
        default = "Rosenbrock23"
        "--split_ode"
        help = "Use split of ODE problem. Examples: [`true` (implicit, default), `false` (explicit)]"
        arg_type = Bool
        default = true
        "--regression_test"
        help = "(Bool) perform regression test"
        arg_type = Bool
        default = false
        "--enable_threading"
        help = "Enable multi-threading. Note: Julia must be launched with (e.g.,) `--threads=8`"
        arg_type = Bool
        default = true
        "--output_dir"
        help = "Output directory"
        arg_type = String
        "--job_id"
        help = "Uniquely identifying string for a particular job"
        arg_type = String
        "--trunc_stack_traces"
        help = "Set to `true` to truncate printing of ClimaCore `Field`s"
        arg_type = Bool
        default = true
        "--fps"
        help = "Frames per second for animations"
        arg_type = Int
        default = 5
        "--post_process"
        help = "Post process [`true` (default), `false`]"
        arg_type = Bool
        default = true
        "--h_elem"
        help = "number of elements per edge on a cubed sphere"
        arg_type = Int
        default = 4
        "--z_elem"
        help = "number of vertical elements"
        arg_type = Int
        default = 10
        "--z_max"
        help = "Model top height. Default: 30km"
        arg_type = Float64
        default = Float64(30e3)
        "--z_stretch"
        help = "Stretch grid in z-direction. [`true` (default), `false`]"
        arg_type = Bool
        default = true
        "--dz_bottom"
        help = "Model bottom grid depth. Default: 500m"
        arg_type = Float64
        default = Float64(500)
        "--dz_top"
        help = "Model top grid depth. Default: 5000m"
        arg_type = Float64
        default = Float64(5000)
        "--kappa_4"
        help = "Hyperdiffusion parameter"
        arg_type = Float64
        default = Float64(2e17)
        "--rayleigh_sponge"
        help = "Rayleigh sponge [`true`, `false` (default)]"
        arg_type = Bool
        default = false
        "--viscous_sponge"
        help = "Viscous sponge [`true`, `false` (default)]"
        arg_type = Bool
        default = false
        "--zd_rayleigh"
        help = "Rayleigh sponge height"
        arg_type = Float64
        default = Float64(15e3)
        "--zd_viscous"
        help = "Viscous sponge height"
        arg_type = Float64
        default = Float64(15e3)
        "--kappa_2_sponge"
        help = "Viscous sponge coefficient"
        arg_type = Float64
        default = Float64(1e6)
        "--apply_moisture_filter"
        help = "Apply filter to moisture"
        arg_type = Bool
        default = false
        "--disable_qt_hyperdiffusion"
        help = "Disable the hyperdiffusion of specific humidity [`true`, `false` (default)] (TODO: reconcile this with ρe_tot or remove if instability fixed with limiters)"
        arg_type = Bool
        default = false
    end
    parsed_args = ArgParse.parse_args(ARGS, s)
    return (s, parsed_args)
end

function cli_defaults(s::ArgParse.ArgParseSettings)
    defaults = Dict()
    # TODO: Don't use ArgParse internals
    for arg in s.args_table.fields
        defaults[arg.dest_name] = arg.default
    end
    return defaults
end

"""
    job_id_from_parsed_args(
        s::ArgParseSettings,
        parsed_args = ArgParse.parse_args(ARGS, s)
    )
Returns a unique name (`String`) given
 - `s::ArgParse.ArgParseSettings` The arg parse settings
 - `parsed_args` The parse arguments
The `ArgParseSettings` are used for truncating
this string based on the default values.
"""
job_id_from_parsed_args(s, parsed_args = ArgParse.parse_args(ARGS, s)) =
    job_id_from_parsed_args(cli_defaults(s), parsed_args)

function job_id_from_parsed_args(defaults::Dict, parsed_args)
    _parsed_args = deepcopy(parsed_args)
    s = ""
    warn = false
    for k in keys(_parsed_args)
        # Skip defaults to alleviate verbose names
        defaults[k] == _parsed_args[k] && continue

        if _parsed_args[k] isa String
            # We don't need keys if the value is a string
            # (alleviate verbose names)
            s *= _parsed_args[k]
        elseif _parsed_args[k] isa Int
            s *= k * "_" * string(_parsed_args[k])
        elseif _parsed_args[k] isa AbstractFloat
            warn = true
        else
            s *= k * "_" * string(_parsed_args[k])
        end
        s *= "_"
    end
    s = replace(s, "/" => "_")
    s = strip(s, '_')
    warn && @warn "Truncated job ID:$s may not be unique due to use of Real"
    return s
end


"""
    print_repl_script(str::String)
Generate a block of code to run a particular
buildkite job given the `command:` string.
Example:
"""
function print_repl_script(str)
    ib = """"""
    ib *= """\n"""
    ib *= """using Revise; include("examples/hybrid/cli_options.jl");\n"""
    ib *= """\n"""
    ib *= """(s, parsed_args) = parse_commandline();\n"""
    parsed_args = parsed_args_from_command_line_flags(str)
    for (flag, val) in parsed_args
        if val isa AbstractString
            ib *= "parsed_args[\"$flag\"] = \"$val\";\n"
        else
            ib *= "parsed_args[\"$flag\"] = $val;\n"
        end
    end
    ib *= """\n"""
    ib *= """include("examples/hybrid/driver.jl")\n"""
    println(ib)
end

function parsed_args_from_command_line_flags(str, parsed_args = Dict())
    s = str
    s = last(split(s, ".jl"))
    s = strip(s)
    parsed_args_list = split(s, " ")
    @assert iseven(length(parsed_args_list))
    parsed_arg_pairs = map(1:2:(length(parsed_args_list) - 1)) do i
        Pair(parsed_args_list[i], strip(parsed_args_list[i + 1], '\"'))
    end
    function parse_arg(val)
        for T in (Bool, Int, Float32, Float64)
            try
                return parse(T, val)
            catch
            end
        end
        return String(val) # string
    end
    for (flag, val) in parsed_arg_pairs
        parsed_args[replace(flag, "--" => "")] = parse_arg(val)
    end
    return parsed_args
end

"""
    parsed_args_per_job_id()
    parsed_args_per_job_id(buildkite_yaml)
A dict of `parsed_args` to run the ClimaAtmos driver
whose keys are the `job_id`s from buildkite yaml.
# Example
To run the `sphere_aquaplanet_rhoe_equilmoist_allsky`
buildkite job from the standard buildkite pipeline, use:
```
using Revise; include("examples/hybrid/cli_options.jl");
dict = parsed_args_per_job_id();
parsed_args = dict["sphere_aquaplanet_rhoe_equilmoist_allsky"];
include("examples/hybrid/driver.jl")
```
"""
function parsed_args_per_job_id(; trigger = "driver.jl")
    ca_dir = joinpath(@__DIR__, "..", "..")
    buildkite_yaml = joinpath(ca_dir, ".buildkite", "pipeline.yml")
    parsed_args_per_job_id(buildkite_yaml; trigger)
end

function parsed_args_per_job_id(buildkite_yaml; trigger = "driver.jl")
    buildkite_commands = readlines(buildkite_yaml)
    filter!(x -> occursin(trigger, x), buildkite_commands)

    @assert length(buildkite_commands) > 0 # sanity check
    result = Dict()
    for bkcs in buildkite_commands
        (s, default_parsed_args) = parse_commandline()
        job_id = first(split(last(split(bkcs, "--job_id ")), " "))
        job_id = strip(job_id, '\"')
        result[job_id] =
            parsed_args_from_command_line_flags(bkcs, default_parsed_args)
    end
    return result
end
time_to_seconds(t::Number) =
    t == Inf ? t : error("Uncaught case in computing time from given string.")

function time_to_seconds(s::String)
    factor = Dict(
        "secs" => 1,
        "mins" => 60,
        "hours" => 60 * 60,
        "days" => 60 * 60 * 24,
    )
    s == "Inf" && return Inf
    if count(occursin.(keys(factor), Ref(s))) != 1
        error(
            "Bad format for flag $s. Examples: [`10secs`, `20mins`, `30hours`, `40days`]",
        )
    end
    for match in keys(factor)
        occursin(match, s) || continue
        return parse(Float64, first(split(s, match))) * factor[match]
    end
    error("Uncaught case in computing time from given string.")
end<|MERGE_RESOLUTION|>--- conflicted
+++ resolved
@@ -2,8 +2,6 @@
 function parse_commandline()
     s = ArgParse.ArgParseSettings()
     ArgParse.@add_arg_table s begin
-<<<<<<< HEAD
-=======
         "--dt_cpl"
         help = " Coupling time step in seconds"
         arg_type = Int
@@ -20,7 +18,6 @@
         help = "Mode of coupled simulation. [`amip`, `aquaplanet`]"
         arg_type = String
         default = "aquaplanet"
->>>>>>> 6bd105e4
         "--FLOAT_TYPE"
         help = "Float type"
         arg_type = String
