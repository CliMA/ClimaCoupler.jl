agents:
  queue: new-central
  slurm_time: 24:00:00
  modules: climacommon/2024_03_18

env:
  JULIA_LOAD_PATH: "${JULIA_LOAD_PATH}:${BUILDKITE_BUILD_CHECKOUT_PATH}/.buildkite"
  OPENBLAS_NUM_THREADS: 1
  JULIA_NVTX_CALLBACKS: gc
  OMPI_MCA_opal_warn_on_missing_libcuda: 0
  JULIA_MAX_NUM_PRECOMPILE_FILES: 100
  GKSwstype: 100
  SLURM_KILL_BAD_EXIT: 1

  CONFIG_PATH: "config/longrun_configs"
  PERF_CONFIG_PATH: "config/perf_configs"

timeout_in_minutes: 1440

steps:
  - label: "init :computer:"
    key: "init_cpu_env"
    command:
      - "echo $$JULIA_DEPOT_PATH"

      - echo "--- Instantiate AMIP env"
      - "julia --project=experiments/AMIP/ -e 'using Pkg; Pkg.instantiate(;verbose=true)'"
      - "julia --project=experiments/AMIP/ -e 'using Pkg; Pkg.precompile()'"
      - "julia --project=experiments/AMIP/ -e 'using Pkg; Pkg.status()'"

      - echo "--- Download artifacts"
      - "julia --project=artifacts -e 'using Pkg; Pkg.instantiate(;verbose=true)'"
      - "julia --project=artifacts -e 'using Pkg; Pkg.precompile()'"
      - "julia --project=artifacts -e 'using Pkg; Pkg.status()'"
      - "julia --project=artifacts artifacts/download_artifacts.jl"

      - echo "--- Instantiate perf env"
      - "julia --project=perf/ -e 'using Pkg; Pkg.instantiate(;verbose=true)'"
      - "julia --project=perf/ -e 'using Pkg; Pkg.precompile()'"
      - "julia --project=perf/ -e 'using Pkg; Pkg.status()'"

    agents:
      slurm_cpus_per_task: 8
    env:
      JULIA_NUM_PRECOMPILE_TASKS: 8
      JULIA_MAX_NUM_PRECOMPILE_FILES: 50

    concurrency: 1
    concurrency_group: 'depot/climacoupler-longruns'

  - wait

  # DYAMOND AMIP: 1 day (convection resolving) - running on clima, so need to instantiate again
  - label: "GPU AMIP SUPERFINE: dyamond_target"
    key: "gpu_dyamond_target"
    command:
      - "echo $$JULIA_DEPOT_PATH"

      - echo "--- Instantiate AMIP env"
      - "julia --project=experiments/AMIP/ -e 'using Pkg; Pkg.instantiate(;verbose=true)'"
      - "julia --project=experiments/AMIP/ -e 'using Pkg; Pkg.precompile()'"
      - "julia --project=experiments/AMIP/ -e 'using Pkg; Pkg.status()'"

      - echo "--- Download artifacts"
      - "julia --project=artifacts -e 'using Pkg; Pkg.instantiate(;verbose=true)'"
      - "julia --project=artifacts -e 'using Pkg; Pkg.precompile()'"
      - "julia --project=artifacts -e 'using Pkg; Pkg.status()'"
      - "julia --project=artifacts artifacts/download_artifacts.jl"

<<<<<<< HEAD
  - wait
=======
      - echo "--- Run simulation"
      - "julia --color=yes --project=experiments/AMIP/ experiments/AMIP/coupler_driver.jl --config_file $CONFIG_PATH/gpu_dyamond_target.yml"
    artifact_paths: "experiments/AMIP/output/amip/gpu_dyamond_target_artifacts/*"
    agents:
      queue: clima
      slurm_mem: 20GB
      slurm_gpus: 1
      modules: common

  - group: "Coupler integration and conservation tests"

    steps:

      # Integration tests - the expected results were also confirmed locally
      - label: "Slabplanet_aqua: nocouple"
        key: "slabplanet_aqua_atmos_sf_nocouple" # SF at each Atmos stage, no coupling, prescribed SST from atmos
        command: "julia --color=yes --project=experiments/AMIP/ experiments/AMIP/coupler_driver.jl --config_file $CONFIG_PATH/slabplanet_aqua_atmos_sf_nocouple.yml"
        artifact_paths: "experiments/AMIP/output/slabplanet_aqua/slabplanet_aqua_atmos_sf_nocouple_artifacts/*"
        env:
          BUILD_HISTORY_HANDLE: ""
        agents:
          slurm_ntasks_per_node: 1
          slurm_nodes: 1
          slurm_mem_per_cpu: 16G

      - label: "Slabplanet_aqua: couple"
        key: "slabplanet_aqua_atmos_sf_couple" # SF at each Atmos stage, coupling, prescribed SST from coupler - identical results to the above confirm 1) initial conditions in Atmos are unchanged compared to the slab, 2) coupling not introducing variability when constant surface
        command: "julia --color=yes --project=experiments/AMIP/ experiments/AMIP/coupler_driver.jl --config_file $CONFIG_PATH/slabplanet_aqua_atmos_sf_couple.yml"
        artifact_paths: "experiments/AMIP/output/slabplanet_aqua/slabplanet_aqua_atmos_sf_couple_artifacts/*"
        env:
          BUILD_HISTORY_HANDLE: ""
        agents:
          slurm_ntasks_per_node: 1
          slurm_nodes: 1
          slurm_mem_per_cpu: 16G

      - label: "Slabplanet_aqua: coupler fluxes"
        key: "slabplanet_aqua_coupler_sf" # SF at each coupler timestep, constant ocean - comparing to the above runs, this tests the sensitivity of less frequent flux calculation
        command: "julia --color=yes --project=experiments/AMIP/ experiments/AMIP/coupler_driver.jl --config_file $CONFIG_PATH/slabplanet_aqua_coupler_sf.yml"
        artifact_paths: "experiments/AMIP/output/slabplanet_aqua/slabplanet_aqua_coupler_sf_artifacts/*"
        env:
          BUILD_HISTORY_HANDLE: ""
        agents:
          slurm_ntasks_per_node: 1
          slurm_nodes: 1
          slurm_mem_per_cpu: 16G

      - label: "Slabplanet_aqua: coupler fluxes, evolving ocean"
        key: "slabplanet_aqua_coupler_sf_evolve_ocn" # SF at each coupler timestep, evolving ocean - comparing to the above run, tests the sensitivity of evolving ocean
        command: "julia --color=yes --project=experiments/AMIP/ experiments/AMIP/coupler_driver.jl --config_file $CONFIG_PATH/slabplanet_aqua_coupler_sf_evolve_ocn.yml"
        artifact_paths: "experiments/AMIP/output/slabplanet_aqua/slabplanet_aqua_coupler_sf_evolve_ocn_artifacts/*"
        env:
          BUILD_HISTORY_HANDLE: ""
        agents:
          slurm_ntasks_per_node: 1
          slurm_nodes: 1
          slurm_mem_per_cpu: 16G

      - label: "Slabplanet_terra: coupler fluxes, evolving bucket"
        key: "slabplanet_terra" # SF at each coupler timestep, evolving ocean - comparing to the above run, tests the sensitivity of evolving bucket
        command: "julia --color=yes --project=experiments/AMIP/ experiments/AMIP/coupler_driver.jl --config_file $CONFIG_PATH/slabplanet_terra.yml"
        artifact_paths: "experiments/AMIP/output/slabplanet_terra/slabplanet_terra_artifacts/*"
        env:
          BUILD_HISTORY_HANDLE: ""
        agents:
          slurm_ntasks_per_node: 1
          slurm_nodes: 1
          slurm_mem_per_cpu: 16G

      - label: "Slabplanet: coupler fluxes, evolving ocean and land"
        key: "slabplanet_coupler_sf_evolve_ocn"
        command: "julia --color=yes --project=experiments/AMIP/ experiments/AMIP/coupler_driver.jl --config_file $CONFIG_PATH/slabplanet_coupler_sf_evolve_ocn.yml"
        artifact_paths: "experiments/AMIP/output/slabplanet/slabplanet_coupler_sf_evolve_ocn_artifacts/*"
        env:
          BUILD_HISTORY_HANDLE: ""
        agents:
          slurm_ntasks_per_node: 1
          slurm_nodes: 1
          slurm_mem_per_cpu: 16G

  - group: "Current target tests: idealized surface"

    steps:

      - label: "ClimaAtmos standalone target"
        command:
          - srun julia --project=experiments/AMIP/ test/component_model_tests/climaatmos_standalone/atmos_driver.jl --config_file test/component_model_tests/climaatmos_standalone/longrun_aquaplanet_rhoe_equil_55km_nz63_clearsky_tvinsol_0M_slabocean.yml
        artifact_paths: "longrun_aquaplanet_rhoe_equil_55km_nz63_clearsky_tvinsol_0M_slabocean/*"
        env:
          BUILD_HISTORY_HANDLE: ""
          CLIMACORE_DISTRIBUTED: "MPI"
        agents:
          slurm_ntasks_per_node: 16
          slurm_nodes: 4
          slurm_mem_per_cpu: 16G

      - label: "TARGET IDEALIZED: new target aqua - fixed ocean T, nocouple, atmos flux calc"
        key: "slabplanet_aqua_target_nocouple"
        command: "srun julia --color=yes --project=experiments/AMIP/ experiments/AMIP/coupler_driver.jl --config_file $CONFIG_PATH/slabplanet_aqua_target_nocouple.yml"
        artifact_paths: "experiments/AMIP/output/slabplanet_aqua/slabplanet_aqua_target_nocouple_artifacts/*"
        env:
          CLIMACORE_DISTRIBUTED: "MPI"
          BUILD_HISTORY_HANDLE: ""
        agents:
          slurm_ntasks_per_node: 16
          slurm_nodes: 4
          slurm_mem_per_cpu: 16G

      - label: "TARGET IDEALIZED: new target aqua - fixed ocean T, coupler flux calc"
        key: "slabplanet_aqua_target"
        command: "srun julia --color=yes --project=experiments/AMIP/ experiments/AMIP/coupler_driver.jl --config_file $CONFIG_PATH/slabplanet_aqua_target.yml"
        artifact_paths: "experiments/AMIP/output/slabplanet_aqua/slabplanet_aqua_target_artifacts/*"
        env:
          CLIMACORE_DISTRIBUTED: "MPI"
          BUILD_HISTORY_HANDLE: ""
        agents:
          slurm_ntasks_per_node: 16
          slurm_nodes: 4
          slurm_mem_per_cpu: 16G

      - label: "TARGET IDEALIZED: new target aqua - evolving slab ocean T"
        key: "slabplanet_aqua_target_evolve_ocn"
        command: "srun julia --color=yes --project=experiments/AMIP/ experiments/AMIP/coupler_driver.jl --config_file $CONFIG_PATH/slabplanet_aqua_target_evolve_ocn.yml"
        artifact_paths: "experiments/AMIP/output/slabplanet_aqua/slabplanet_aqua_target_evolve_ocn_artifacts/*"
        env:
          CLIMACORE_DISTRIBUTED: "MPI"
          BUILD_HISTORY_HANDLE: ""
        agents:
          slurm_ntasks_per_node: 16
          slurm_nodes: 4
          slurm_mem_per_cpu: 16G

      - label: "TARGET IDEALIZED: new target slab - fixed ocean T, bucket"
        key: "slabplanet_target"
        command: "srun julia --color=yes --project=experiments/AMIP/ experiments/AMIP/coupler_driver.jl --config_file $CONFIG_PATH/slabplanet_target.yml"
        artifact_paths: "experiments/AMIP/output/slabplanet/slabplanet_target_artifacts/*"
        env:
          CLIMACORE_DISTRIBUTED: "MPI"
          BUILD_HISTORY_HANDLE: ""
        agents:
          slurm_ntasks_per_node: 16
          slurm_nodes: 4
          slurm_mem_per_cpu: 16G

      - label: "TARGET IDEALIZED: new target slab - evolving slab ocean T, bucket"
        key: "slabplanet_target_evolve_ocn"
        command: "srun julia --color=yes --project=experiments/AMIP/ experiments/AMIP/coupler_driver.jl --config_file $CONFIG_PATH/slabplanet_target_evolve_ocn.yml"
        artifact_paths: "experiments/AMIP/output/slabplanet/slabplanet_target_evolve_ocn_artifacts/*"
        env:
          CLIMACORE_DISTRIBUTED: "MPI"
          BUILD_HISTORY_HANDLE: ""
        agents:
          slurm_ntasks_per_node: 16
          slurm_nodes: 4
          slurm_mem_per_cpu: 16G

>>>>>>> 4e528c2d

  - group: "Current target tests: AMIP surface"

    steps:

      - label: "MPI AMIP FINE: new target amip: topo + 1M"
        key: "amip_target_topo_1M"
        command: "srun julia --color=yes --project=experiments/AMIP/ experiments/AMIP/coupler_driver.jl --config_file $CONFIG_PATH/amip_target_topo_1M.yml"
        artifact_paths: "experiments/AMIP/output/amip/amip_target_topo_1M_artifacts/*"
        env:
          CLIMACORE_DISTRIBUTED: "MPI"
          BUILD_HISTORY_HANDLE: ""
        agents:
          slurm_ntasks_per_node: 16
          slurm_nodes: 4
          slurm_mem_per_cpu: 16G<|MERGE_RESOLUTION|>--- conflicted
+++ resolved
@@ -50,184 +50,6 @@
 
   - wait
 
-  # DYAMOND AMIP: 1 day (convection resolving) - running on clima, so need to instantiate again
-  - label: "GPU AMIP SUPERFINE: dyamond_target"
-    key: "gpu_dyamond_target"
-    command:
-      - "echo $$JULIA_DEPOT_PATH"
-
-      - echo "--- Instantiate AMIP env"
-      - "julia --project=experiments/AMIP/ -e 'using Pkg; Pkg.instantiate(;verbose=true)'"
-      - "julia --project=experiments/AMIP/ -e 'using Pkg; Pkg.precompile()'"
-      - "julia --project=experiments/AMIP/ -e 'using Pkg; Pkg.status()'"
-
-      - echo "--- Download artifacts"
-      - "julia --project=artifacts -e 'using Pkg; Pkg.instantiate(;verbose=true)'"
-      - "julia --project=artifacts -e 'using Pkg; Pkg.precompile()'"
-      - "julia --project=artifacts -e 'using Pkg; Pkg.status()'"
-      - "julia --project=artifacts artifacts/download_artifacts.jl"
-
-<<<<<<< HEAD
-  - wait
-=======
-      - echo "--- Run simulation"
-      - "julia --color=yes --project=experiments/AMIP/ experiments/AMIP/coupler_driver.jl --config_file $CONFIG_PATH/gpu_dyamond_target.yml"
-    artifact_paths: "experiments/AMIP/output/amip/gpu_dyamond_target_artifacts/*"
-    agents:
-      queue: clima
-      slurm_mem: 20GB
-      slurm_gpus: 1
-      modules: common
-
-  - group: "Coupler integration and conservation tests"
-
-    steps:
-
-      # Integration tests - the expected results were also confirmed locally
-      - label: "Slabplanet_aqua: nocouple"
-        key: "slabplanet_aqua_atmos_sf_nocouple" # SF at each Atmos stage, no coupling, prescribed SST from atmos
-        command: "julia --color=yes --project=experiments/AMIP/ experiments/AMIP/coupler_driver.jl --config_file $CONFIG_PATH/slabplanet_aqua_atmos_sf_nocouple.yml"
-        artifact_paths: "experiments/AMIP/output/slabplanet_aqua/slabplanet_aqua_atmos_sf_nocouple_artifacts/*"
-        env:
-          BUILD_HISTORY_HANDLE: ""
-        agents:
-          slurm_ntasks_per_node: 1
-          slurm_nodes: 1
-          slurm_mem_per_cpu: 16G
-
-      - label: "Slabplanet_aqua: couple"
-        key: "slabplanet_aqua_atmos_sf_couple" # SF at each Atmos stage, coupling, prescribed SST from coupler - identical results to the above confirm 1) initial conditions in Atmos are unchanged compared to the slab, 2) coupling not introducing variability when constant surface
-        command: "julia --color=yes --project=experiments/AMIP/ experiments/AMIP/coupler_driver.jl --config_file $CONFIG_PATH/slabplanet_aqua_atmos_sf_couple.yml"
-        artifact_paths: "experiments/AMIP/output/slabplanet_aqua/slabplanet_aqua_atmos_sf_couple_artifacts/*"
-        env:
-          BUILD_HISTORY_HANDLE: ""
-        agents:
-          slurm_ntasks_per_node: 1
-          slurm_nodes: 1
-          slurm_mem_per_cpu: 16G
-
-      - label: "Slabplanet_aqua: coupler fluxes"
-        key: "slabplanet_aqua_coupler_sf" # SF at each coupler timestep, constant ocean - comparing to the above runs, this tests the sensitivity of less frequent flux calculation
-        command: "julia --color=yes --project=experiments/AMIP/ experiments/AMIP/coupler_driver.jl --config_file $CONFIG_PATH/slabplanet_aqua_coupler_sf.yml"
-        artifact_paths: "experiments/AMIP/output/slabplanet_aqua/slabplanet_aqua_coupler_sf_artifacts/*"
-        env:
-          BUILD_HISTORY_HANDLE: ""
-        agents:
-          slurm_ntasks_per_node: 1
-          slurm_nodes: 1
-          slurm_mem_per_cpu: 16G
-
-      - label: "Slabplanet_aqua: coupler fluxes, evolving ocean"
-        key: "slabplanet_aqua_coupler_sf_evolve_ocn" # SF at each coupler timestep, evolving ocean - comparing to the above run, tests the sensitivity of evolving ocean
-        command: "julia --color=yes --project=experiments/AMIP/ experiments/AMIP/coupler_driver.jl --config_file $CONFIG_PATH/slabplanet_aqua_coupler_sf_evolve_ocn.yml"
-        artifact_paths: "experiments/AMIP/output/slabplanet_aqua/slabplanet_aqua_coupler_sf_evolve_ocn_artifacts/*"
-        env:
-          BUILD_HISTORY_HANDLE: ""
-        agents:
-          slurm_ntasks_per_node: 1
-          slurm_nodes: 1
-          slurm_mem_per_cpu: 16G
-
-      - label: "Slabplanet_terra: coupler fluxes, evolving bucket"
-        key: "slabplanet_terra" # SF at each coupler timestep, evolving ocean - comparing to the above run, tests the sensitivity of evolving bucket
-        command: "julia --color=yes --project=experiments/AMIP/ experiments/AMIP/coupler_driver.jl --config_file $CONFIG_PATH/slabplanet_terra.yml"
-        artifact_paths: "experiments/AMIP/output/slabplanet_terra/slabplanet_terra_artifacts/*"
-        env:
-          BUILD_HISTORY_HANDLE: ""
-        agents:
-          slurm_ntasks_per_node: 1
-          slurm_nodes: 1
-          slurm_mem_per_cpu: 16G
-
-      - label: "Slabplanet: coupler fluxes, evolving ocean and land"
-        key: "slabplanet_coupler_sf_evolve_ocn"
-        command: "julia --color=yes --project=experiments/AMIP/ experiments/AMIP/coupler_driver.jl --config_file $CONFIG_PATH/slabplanet_coupler_sf_evolve_ocn.yml"
-        artifact_paths: "experiments/AMIP/output/slabplanet/slabplanet_coupler_sf_evolve_ocn_artifacts/*"
-        env:
-          BUILD_HISTORY_HANDLE: ""
-        agents:
-          slurm_ntasks_per_node: 1
-          slurm_nodes: 1
-          slurm_mem_per_cpu: 16G
-
-  - group: "Current target tests: idealized surface"
-
-    steps:
-
-      - label: "ClimaAtmos standalone target"
-        command:
-          - srun julia --project=experiments/AMIP/ test/component_model_tests/climaatmos_standalone/atmos_driver.jl --config_file test/component_model_tests/climaatmos_standalone/longrun_aquaplanet_rhoe_equil_55km_nz63_clearsky_tvinsol_0M_slabocean.yml
-        artifact_paths: "longrun_aquaplanet_rhoe_equil_55km_nz63_clearsky_tvinsol_0M_slabocean/*"
-        env:
-          BUILD_HISTORY_HANDLE: ""
-          CLIMACORE_DISTRIBUTED: "MPI"
-        agents:
-          slurm_ntasks_per_node: 16
-          slurm_nodes: 4
-          slurm_mem_per_cpu: 16G
-
-      - label: "TARGET IDEALIZED: new target aqua - fixed ocean T, nocouple, atmos flux calc"
-        key: "slabplanet_aqua_target_nocouple"
-        command: "srun julia --color=yes --project=experiments/AMIP/ experiments/AMIP/coupler_driver.jl --config_file $CONFIG_PATH/slabplanet_aqua_target_nocouple.yml"
-        artifact_paths: "experiments/AMIP/output/slabplanet_aqua/slabplanet_aqua_target_nocouple_artifacts/*"
-        env:
-          CLIMACORE_DISTRIBUTED: "MPI"
-          BUILD_HISTORY_HANDLE: ""
-        agents:
-          slurm_ntasks_per_node: 16
-          slurm_nodes: 4
-          slurm_mem_per_cpu: 16G
-
-      - label: "TARGET IDEALIZED: new target aqua - fixed ocean T, coupler flux calc"
-        key: "slabplanet_aqua_target"
-        command: "srun julia --color=yes --project=experiments/AMIP/ experiments/AMIP/coupler_driver.jl --config_file $CONFIG_PATH/slabplanet_aqua_target.yml"
-        artifact_paths: "experiments/AMIP/output/slabplanet_aqua/slabplanet_aqua_target_artifacts/*"
-        env:
-          CLIMACORE_DISTRIBUTED: "MPI"
-          BUILD_HISTORY_HANDLE: ""
-        agents:
-          slurm_ntasks_per_node: 16
-          slurm_nodes: 4
-          slurm_mem_per_cpu: 16G
-
-      - label: "TARGET IDEALIZED: new target aqua - evolving slab ocean T"
-        key: "slabplanet_aqua_target_evolve_ocn"
-        command: "srun julia --color=yes --project=experiments/AMIP/ experiments/AMIP/coupler_driver.jl --config_file $CONFIG_PATH/slabplanet_aqua_target_evolve_ocn.yml"
-        artifact_paths: "experiments/AMIP/output/slabplanet_aqua/slabplanet_aqua_target_evolve_ocn_artifacts/*"
-        env:
-          CLIMACORE_DISTRIBUTED: "MPI"
-          BUILD_HISTORY_HANDLE: ""
-        agents:
-          slurm_ntasks_per_node: 16
-          slurm_nodes: 4
-          slurm_mem_per_cpu: 16G
-
-      - label: "TARGET IDEALIZED: new target slab - fixed ocean T, bucket"
-        key: "slabplanet_target"
-        command: "srun julia --color=yes --project=experiments/AMIP/ experiments/AMIP/coupler_driver.jl --config_file $CONFIG_PATH/slabplanet_target.yml"
-        artifact_paths: "experiments/AMIP/output/slabplanet/slabplanet_target_artifacts/*"
-        env:
-          CLIMACORE_DISTRIBUTED: "MPI"
-          BUILD_HISTORY_HANDLE: ""
-        agents:
-          slurm_ntasks_per_node: 16
-          slurm_nodes: 4
-          slurm_mem_per_cpu: 16G
-
-      - label: "TARGET IDEALIZED: new target slab - evolving slab ocean T, bucket"
-        key: "slabplanet_target_evolve_ocn"
-        command: "srun julia --color=yes --project=experiments/AMIP/ experiments/AMIP/coupler_driver.jl --config_file $CONFIG_PATH/slabplanet_target_evolve_ocn.yml"
-        artifact_paths: "experiments/AMIP/output/slabplanet/slabplanet_target_evolve_ocn_artifacts/*"
-        env:
-          CLIMACORE_DISTRIBUTED: "MPI"
-          BUILD_HISTORY_HANDLE: ""
-        agents:
-          slurm_ntasks_per_node: 16
-          slurm_nodes: 4
-          slurm_mem_per_cpu: 16G
-
->>>>>>> 4e528c2d
-
   - group: "Current target tests: AMIP surface"
 
     steps:
