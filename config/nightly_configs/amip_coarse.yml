FLOAT_TYPE: "Float32"
albedo_model: "CouplerAlbedo"
#atmos_config_file: "config/longrun_configs/amip_target_diagedmf.yml"
atmos_config_file: "config/longrun_configs/amip_target_edonly.yml"
checkpoint_dt: "1200hours"
coupler_toml: ["toml/amip.toml"]
<<<<<<< HEAD
deep_atmosphere: true
dt: "120secs"
dt_cpl: "120secs"
=======
dt: "240secs"
dt_cpl: "240secs"
>>>>>>> 04365bdb
dt_save_state_to_disk: "30days"
dt_save_to_sol: "30days"
dz_bottom: 100.0
energy_check: false
h_elem: 16
land_albedo_type: "map_temporal"
mode_name: "amip"
mono_surface: false
netcdf_interpolation_num_points: [90, 45, 31]
netcdf_output_at_levels: true
output_default_diagnostics: true
radiation_reset_rng_seed: true
rayleigh_sponge: true
start_date: "20100101"
surface_setup: "PrescribedSurface"
<<<<<<< HEAD
t_end: "30days"
=======
t_end: "465days"
>>>>>>> 04365bdb
topography: "Earth"
topo_smoothing: true
turb_flux_partition: "CombinedStateFluxesMOST"
viscous_sponge: true
z_elem: 39
z_max: 60000.0
extra_atmos_diagnostics:
  - short_name: [od550aer, odsc550aer]
    reduction_time: average
<<<<<<< HEAD
    period: "1months"
  - short_name: [ts, ta, thetaa, ha, pfull, rhoa, ua, va, wa, hur, hus, cl, clw, cli, hussfc, evspsbl, pr, rv, ke]
    period: "12hours"
=======
    period: "1months"
>>>>>>> 04365bdb
<|MERGE_RESOLUTION|>--- conflicted
+++ resolved
@@ -4,14 +4,9 @@
 atmos_config_file: "config/longrun_configs/amip_target_edonly.yml"
 checkpoint_dt: "1200hours"
 coupler_toml: ["toml/amip.toml"]
-<<<<<<< HEAD
 deep_atmosphere: true
-dt: "120secs"
-dt_cpl: "120secs"
-=======
 dt: "240secs"
 dt_cpl: "240secs"
->>>>>>> 04365bdb
 dt_save_state_to_disk: "30days"
 dt_save_to_sol: "30days"
 dz_bottom: 100.0
@@ -27,11 +22,7 @@
 rayleigh_sponge: true
 start_date: "20100101"
 surface_setup: "PrescribedSurface"
-<<<<<<< HEAD
 t_end: "30days"
-=======
-t_end: "465days"
->>>>>>> 04365bdb
 topography: "Earth"
 topo_smoothing: true
 turb_flux_partition: "CombinedStateFluxesMOST"
@@ -41,10 +32,6 @@
 extra_atmos_diagnostics:
   - short_name: [od550aer, odsc550aer]
     reduction_time: average
-<<<<<<< HEAD
     period: "1months"
   - short_name: [ts, ta, thetaa, ha, pfull, rhoa, ua, va, wa, hur, hus, cl, clw, cli, hussfc, evspsbl, pr, rv, ke]
-    period: "12hours"
-=======
-    period: "1months"
->>>>>>> 04365bdb
+    period: "12hours"