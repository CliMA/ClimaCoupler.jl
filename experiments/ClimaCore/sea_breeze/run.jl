# # Coupled Sea Breeze Driver

#=
In this tutorial we demonstrate the coupling of three component models
(atmosphere, ocean, and land) to drive the sea breeze. The primary parts
of the ClimaCoupler interface are used and discussed.
=#

import SciMLBase: step!
using OrdinaryDiffEq: ODEProblem, solve, SSPRK33, savevalues!
import ClimaCore.Utilities: PlusHalf
using DiffEqCallbacks

# enable broadcasting with mismatched spaces
import ClimaCore: Fields, Operators
Fields.allow_mismatched_diagonalized_spaces() = true
Operators.allow_mismatched_fd_spaces() = true

push!(LOAD_PATH, joinpath(@__DIR__, "..", "..", ".."))
using ClimaCoupler

const FT = Float64

#=
## Component Models
Coupled simulations can re-use tendency methods developed for standalone simulations.
This is achieved by multiple dispatch, where methods that deal with boundaries
dispatch off of a coupled boundary type. This minimizes the necessary code that
must be specialized for a coupled run as only special boundary conditions must
be written. Here, the atmosphere has special boundary conditions for coupling,
while the ocean and land tendencies are unaltered.

In a more mature CliMA ecosystem, the following include statements would be replaced
by `using` statements for the relevant component packages.
=#
include("atmos_rhs.jl")
include("ocean_rhs.jl")
include("land_rhs.jl")

## model parameters
const atm_T_ini = FT(270.0)
const MSLP = FT(1e5)
const grav = FT(9.8)
const R_d = FT(287.058)
const γ = FT(1.4)
const C_p = FT(R_d * γ / (γ - 1))
const C_v = FT(R_d / (γ - 1))
const R_m = R_d
cpl_parameters = (
    ## atmos parameters
    atm_μ = FT(0.0001), # diffusion coefficient
    atm_T_top = FT(280.0), # fixed temperature at the top of the domain_atm
    atm_T_ini = atm_T_ini, # initial condition of at temperature (isothermal) [K]
    MSLP = MSLP, # mean sea level pressure
    grav = grav, # gravitational constant
    R_d = R_d, # R dry (gas constant / mol mass dry air)
    γ = γ, # heat capacity ratio
    C_p = C_p, # heat capacity at constant pressure
    C_v = C_v, # heat capacity at constant volume
    R_m = R_m, # moist R, assumed to be dry
    ## land slab parameters
    lnd_h = FT(0.5), # depth of slab layer [m]
    lnd_ρ = FT(1500), # density [kg m^-3]
    lnd_c = FT(800), # specific heat [J K^-1 kg^-1]
    lnd_T_ini = FT(260.0), # initial condition of at temperature (isothermal) [K]
    ## ocean slab parameters
    ocn_h = FT(0.5), # depth of slab layer [m]
    ocn_ρ = FT(1025), # density [kg m^-3]
    ocn_c = FT(3850), # specific heat [J K^-1 kg^-1]
    ocn_T_ini = FT(260.0), # initial condition of at temperature (isothermal) [K]
    ## coupling parameters
    C_H = FT(0.0015),
)

# DSS callback
function make_dss_func()
    function _dss!(x::Fields.Field)
        Spaces.weighted_dss!(x)
    end
    function _dss!(::Any)
        nothing
    end
    dss_func(Y, t, integrator) = foreach(_dss!, Fields._values(Y))
    return dss_func
end
dss_func = make_dss_func()
dss_callback = FunctionCallingCallback(dss_func, func_start = true)

@info "Init Models and Maps"

#=
## Timestepping
The coupled simulation synchronizes the component models at a coupling time step,
`Δt_cpl`. Within that step, components may substep - each component specifies a
number of substeps to take within `Δt_cpl`: `atm_nsteps, ocn_nsteps, lnd_nsteps`.
=#
t_start, t_end = (0.0, 1.0)
<<<<<<< HEAD
Δt_cpl = 0.1
=======
Δt_coupled = 0.1
>>>>>>> 1646d992
saveat = 1e2
atm_nsteps, ocn_nsteps, lnd_nsteps = (5, 1, 1)

## Initialize Models
atm_Y_default, atm_bc, atm_domain = atm_init(
    xmin = -500,
    xmax = 500,
    zmin = 0,
    zmax = 1000,
    npoly = 4,
    helem = 20,
    velem = 20,
    bc = (ρθ = (bottom = CoupledFlux(), top = ZeroFlux()),),
)

ocn_Y_default, ocn_domain = ocn_init(xmin = -500, xmax = 0, helem = 10, npoly = 0)

lnd_Y_default, lnd_domain = lnd_init(xmin = 0, xmax = 500, helem = 10, npoly = 0)

#=
## Remapping
Because models may live on different grids, remapping is necessary at the boundaries.
Maps between coupled components must be constructed for each interacting pair.
=#
atm_boundary = Spaces.level(atm_domain.hv_face_space, PlusHalf(0))

maps = (
    atmos_to_ocean = Operators.LinearRemap(ocn_domain, atm_boundary),
    atmos_to_land = Operators.LinearRemap(lnd_domain, atm_boundary),
    ocean_to_atmos = Operators.LinearRemap(atm_boundary, ocn_domain),
    land_to_atmos = Operators.LinearRemap(atm_boundary, lnd_domain),
)

## initialize coupling fields
atm_T_sfc =
    Operators.remap(maps.ocean_to_atmos, ocn_Y_default.T_sfc) .+
    Operators.remap(maps.land_to_atmos, lnd_Y_default.T_sfc) # masked arrays; regrid to atm grid
atm_F_sfc = Fields.zeros(atm_boundary)
ocn_F_sfc = Fields.zeros(ocn_domain)
lnd_F_sfc = Fields.zeros(lnd_domain)

#=
## Simulations
Each component is wrapped as a `Simulation`, which contains both the model (tendency)
and the time-stepping information (solver, step size, etc). Simulations are the standard
structures that the coupler works with, enabling dispatch of coupler methods.
Here, we create three simulations: `AtmosSimulation`, `OceanSimulation`, and `LandSimulation`.
=#
atm_Y = Fields.FieldVector(Yc = atm_Y_default.Yc, ρw = atm_Y_default.ρw, F_sfc = atm_F_sfc)
atm_p = (cpl_p = cpl_parameters, T_sfc = atm_T_sfc, bc = atm_bc)
<<<<<<< HEAD
atmos = AtmosSimulation(atm_Y, t_start, Δt_cpl / atm_nsteps, t_end, SSPRK33(), atm_p, saveat, dss_callback)

ocn_Y = Fields.FieldVector(T_sfc = ocn_Y_default.T_sfc)
ocn_p = (cpl_parameters, F_sfc = ocn_F_sfc)
ocean = OceanSimulation(ocn_Y, t_start, Δt_cpl / ocn_nsteps, t_end, SSPRK33(), ocn_p, saveat)

lnd_Y = Fields.FieldVector(T_sfc = lnd_Y_default.T_sfc)
lnd_p = (cpl_parameters, F_sfc = lnd_F_sfc)
land = LandSimulation(lnd_Y, t_start, Δt_cpl / lnd_nsteps, t_end, SSPRK33(), lnd_p, saveat)
=======
atmos = AtmosSimulation(atm_Y, t_start, Δt_coupled / atm_nsteps, t_end, SSPRK33(), atm_p, saveat, dss_callback)

ocn_Y = Fields.FieldVector(T_sfc = ocn_Y_default.T_sfc)
ocn_p = (cpl_parameters, F_sfc = ocn_F_sfc)
ocean = OceanSimulation(ocn_Y, t_start, Δt_coupled / ocn_nsteps, t_end, SSPRK33(), ocn_p, saveat)

lnd_Y = Fields.FieldVector(T_sfc = lnd_Y_default.T_sfc)
lnd_p = (cpl_parameters, F_sfc = lnd_F_sfc)
land = LandSimulation(lnd_Y, t_start, Δt_coupled / lnd_nsteps, t_end, SSPRK33(), lnd_p, saveat)
>>>>>>> 1646d992

# Additionally, we create a coupled simulation that contains the component simulations
# and the coupled time-stepping information.
struct AOLCoupledSimulation{
    A <: AtmosSimulation,
    O <: OceanSimulation,
    L <: LandSimulation,
    C <: ClimaCoupler.CouplerState,
} <: ClimaCoupler.AbstractCoupledSimulation
    ## Atmosphere Simulation
    atmos::A
    ## Ocean Simulation
    ocean::O
    ## Land Simulation
    land::L
    ## Coupler storage
    coupler::C
<<<<<<< HEAD
    ## The coupled time step size
    Δt::FT
end

#=
`step!` is a key method within the Simulations interface. It advances a simulation
to the specified `t_stop`, with that simulation advancing by its own internal step
size to reach the specified time. Each simulation type should specify its own step
method, allowing components to have different time integration backends. Here, all
components are using OrdinaryDiffEq integrators and can share the same `step!` method.
=#
function step!(sim::ClimaCoupler.AbstractSimulation, t_stop)
    Δt = t_stop - sim.integrator.t
    step!(sim.integrator, Δt, true)
end

#=
## The Coupler
The `CouplerState` is a coupling struct used to store pointers or copies of the
shared boundary information. All components are coupled by updating or accessing
data in this `CouplerState`; component models do not directly interface with one another,
only through the coupler.

After creating the `CouplerState` object, coupled fields can be registered index the
coupler via the `coupler_add_field!` method. This field is then accessible by `coupler_get`
methods and can be updated via the `coupler_put!` methods.

Similarly, the `coupler_add_map!` method registers remapping operators in the coupler. To
provide automatic remapping, there is a strict name convention for remap operators: a map
from SimulationA to SimulationB (where `ClimaCoupler.name` returns `:simA` and `:simB`,
respectively) must be named `simA_to_simB` so that the correct operator can be used.
=#
coupler = CouplerState()
=======
end

# init coupler fields and maps
coupler = CouplerState(Δt_coupled)
>>>>>>> 1646d992
coupler_add_field!(coupler, :T_sfc_ocean, ocean.integrator.u.T_sfc; write_sim = ocean)
coupler_add_field!(coupler, :T_sfc_land, land.integrator.u.T_sfc; write_sim = land)
coupler_add_field!(coupler, :F_sfc, atmos.integrator.u.F_sfc; write_sim = atmos)
for (name, map) in pairs(maps)
    coupler_add_map!(coupler, name, map)
end

<<<<<<< HEAD
sim = AOLCoupledSimulation(atmos, ocean, land, coupler, Δt_cpl)

function cpl_run(simulation::AOLCoupledSimulation)
    @info "Run model"
    @unpack atmos, ocean, land, Δt = simulation
    Δt_cpl = Δt
    ## coupler stepping
    for t in ((t_start + Δt_cpl):Δt_cpl:t_end)

        ## Atmos
        ## pre: reset flux accumulator
        atmos.integrator.u.F_sfc .= 0.0 # reset surface flux to be accumulated
        # don't want to alloc here..
        T_sfc_ocean = coupler_get(coupler, :T_sfc_ocean, atmos)
        T_sfc_land = coupler_get(coupler, :T_sfc_land, atmos)
        atmos.integrator.p.T_sfc .= T_sfc_land .+ T_sfc_ocean

        # run
        # NOTE: use (t - integ_atm.t) here instead of Δt_cpl to avoid accumulating roundoff error in our timestepping.
=======
sim = AOLCoupledSimulation(atmos, ocean, land, coupler)

# step for sims built on OrdinaryDiffEq
# NOTE: use (t - integ_atm.t) here instead of Δt_cpl to avoid accumulating roundoff error in our timestepping.
function step!(sim::ClimaCoupler.AbstractSimulation, t_stop)
    Δt = t_stop - sim.integrator.t
    step!(sim.integrator, Δt, true)
end

function cpl_run(simulation::AOLCoupledSimulation)
    @info "Run model"
    @unpack atmos, ocean, land, coupler = simulation
    Δt_coupled = coupler.Δt_coupled
    # coupler stepping
    for t in ((t_start + Δt_coupled):Δt_coupled:t_end)
        ## Atmos
        coupler_pull!(atmos, coupler)
>>>>>>> 1646d992
        step!(atmos, t)
        coupler_push!(coupler, atmos)

        ## Ocean
<<<<<<< HEAD
        ## pre: get accumulated flux from atmos
        ocn_F_sfc = ocean.integrator.p.F_sfc
        ocn_F_sfc .= coupler_get(coupler, :F_sfc, ocean) ./ Δt_cpl

        ## run
=======
        coupler_pull!(ocean, coupler)
>>>>>>> 1646d992
        step!(ocean, t)
        coupler_push!(coupler, ocean)

        ## Land
<<<<<<< HEAD
        # pre: get accumulated flux from atmos
        lnd_F_sfc = land.integrator.p.F_sfc
        lnd_F_sfc .= coupler_get(coupler, :F_sfc, land) ./ Δt_cpl

        # run
=======
        coupler_pull!(land, coupler)
>>>>>>> 1646d992
        step!(land, t)
        coupler_push!(coupler, land)
    end
    @info "Simulation Complete"
end

cpl_run(sim)

# sol = sim.atmos.integrator.sol

# dirname = "sea_breeze_2d"
# path = joinpath(@__DIR__, "output", dirname)
# mkpath(path)

# using JLD2
# save(joinpath(path, "last_sim.jld2"), "coupled_sim", sim)

# post-processing
# import Plots, ClimaCorePlots
# Plots.GRBackend()
# interp = 5

# anim = Plots.@animate for u in sol.u
#     Plots.contourf(u.Yc.ρθ ./ u.Yc.ρ)
# end
# Plots.mp4(anim, joinpath(path, "theta.mp4"), fps = 20)

#  If2c = Operators.InterpolateF2C()
#  anim = Plots.@animate for u in sol.u
#      Plots.contourf(If2c.(u.ρw) ./ u.Yc.ρ)
#  end
#  Plots.mp4(anim, joinpath(path, "vel_w.mp4"), fps = 20)

#  anim = Plots.@animate for u in sol.u
#      Plots.contourf(u.Yc.ρuₕ ./ u.Yc.ρ)
#  end
#  Plots.mp4(anim, joinpath(path, "vel_u.mp4"), fps = 20)<|MERGE_RESOLUTION|>--- conflicted
+++ resolved
@@ -95,11 +95,7 @@
 number of substeps to take within `Δt_cpl`: `atm_nsteps, ocn_nsteps, lnd_nsteps`.
 =#
 t_start, t_end = (0.0, 1.0)
-<<<<<<< HEAD
-Δt_cpl = 0.1
-=======
 Δt_coupled = 0.1
->>>>>>> 1646d992
 saveat = 1e2
 atm_nsteps, ocn_nsteps, lnd_nsteps = (5, 1, 1)
 
@@ -150,17 +146,6 @@
 =#
 atm_Y = Fields.FieldVector(Yc = atm_Y_default.Yc, ρw = atm_Y_default.ρw, F_sfc = atm_F_sfc)
 atm_p = (cpl_p = cpl_parameters, T_sfc = atm_T_sfc, bc = atm_bc)
-<<<<<<< HEAD
-atmos = AtmosSimulation(atm_Y, t_start, Δt_cpl / atm_nsteps, t_end, SSPRK33(), atm_p, saveat, dss_callback)
-
-ocn_Y = Fields.FieldVector(T_sfc = ocn_Y_default.T_sfc)
-ocn_p = (cpl_parameters, F_sfc = ocn_F_sfc)
-ocean = OceanSimulation(ocn_Y, t_start, Δt_cpl / ocn_nsteps, t_end, SSPRK33(), ocn_p, saveat)
-
-lnd_Y = Fields.FieldVector(T_sfc = lnd_Y_default.T_sfc)
-lnd_p = (cpl_parameters, F_sfc = lnd_F_sfc)
-land = LandSimulation(lnd_Y, t_start, Δt_cpl / lnd_nsteps, t_end, SSPRK33(), lnd_p, saveat)
-=======
 atmos = AtmosSimulation(atm_Y, t_start, Δt_coupled / atm_nsteps, t_end, SSPRK33(), atm_p, saveat, dss_callback)
 
 ocn_Y = Fields.FieldVector(T_sfc = ocn_Y_default.T_sfc)
@@ -170,7 +155,6 @@
 lnd_Y = Fields.FieldVector(T_sfc = lnd_Y_default.T_sfc)
 lnd_p = (cpl_parameters, F_sfc = lnd_F_sfc)
 land = LandSimulation(lnd_Y, t_start, Δt_coupled / lnd_nsteps, t_end, SSPRK33(), lnd_p, saveat)
->>>>>>> 1646d992
 
 # Additionally, we create a coupled simulation that contains the component simulations
 # and the coupled time-stepping information.
@@ -188,7 +172,6 @@
     land::L
     ## Coupler storage
     coupler::C
-<<<<<<< HEAD
     ## The coupled time step size
     Δt::FT
 end
@@ -221,13 +204,7 @@
 from SimulationA to SimulationB (where `ClimaCoupler.name` returns `:simA` and `:simB`,
 respectively) must be named `simA_to_simB` so that the correct operator can be used.
 =#
-coupler = CouplerState()
-=======
-end
-
-# init coupler fields and maps
 coupler = CouplerState(Δt_coupled)
->>>>>>> 1646d992
 coupler_add_field!(coupler, :T_sfc_ocean, ocean.integrator.u.T_sfc; write_sim = ocean)
 coupler_add_field!(coupler, :T_sfc_land, land.integrator.u.T_sfc; write_sim = land)
 coupler_add_field!(coupler, :F_sfc, atmos.integrator.u.F_sfc; write_sim = atmos)
@@ -235,27 +212,6 @@
     coupler_add_map!(coupler, name, map)
 end
 
-<<<<<<< HEAD
-sim = AOLCoupledSimulation(atmos, ocean, land, coupler, Δt_cpl)
-
-function cpl_run(simulation::AOLCoupledSimulation)
-    @info "Run model"
-    @unpack atmos, ocean, land, Δt = simulation
-    Δt_cpl = Δt
-    ## coupler stepping
-    for t in ((t_start + Δt_cpl):Δt_cpl:t_end)
-
-        ## Atmos
-        ## pre: reset flux accumulator
-        atmos.integrator.u.F_sfc .= 0.0 # reset surface flux to be accumulated
-        # don't want to alloc here..
-        T_sfc_ocean = coupler_get(coupler, :T_sfc_ocean, atmos)
-        T_sfc_land = coupler_get(coupler, :T_sfc_land, atmos)
-        atmos.integrator.p.T_sfc .= T_sfc_land .+ T_sfc_ocean
-
-        # run
-        # NOTE: use (t - integ_atm.t) here instead of Δt_cpl to avoid accumulating roundoff error in our timestepping.
-=======
 sim = AOLCoupledSimulation(atmos, ocean, land, coupler)
 
 # step for sims built on OrdinaryDiffEq
@@ -273,33 +229,16 @@
     for t in ((t_start + Δt_coupled):Δt_coupled:t_end)
         ## Atmos
         coupler_pull!(atmos, coupler)
->>>>>>> 1646d992
         step!(atmos, t)
         coupler_push!(coupler, atmos)
 
         ## Ocean
-<<<<<<< HEAD
-        ## pre: get accumulated flux from atmos
-        ocn_F_sfc = ocean.integrator.p.F_sfc
-        ocn_F_sfc .= coupler_get(coupler, :F_sfc, ocean) ./ Δt_cpl
-
-        ## run
-=======
         coupler_pull!(ocean, coupler)
->>>>>>> 1646d992
         step!(ocean, t)
         coupler_push!(coupler, ocean)
 
         ## Land
-<<<<<<< HEAD
-        # pre: get accumulated flux from atmos
-        lnd_F_sfc = land.integrator.p.F_sfc
-        lnd_F_sfc .= coupler_get(coupler, :F_sfc, land) ./ Δt_cpl
-
-        # run
-=======
         coupler_pull!(land, coupler)
->>>>>>> 1646d992
         step!(land, t)
         coupler_push!(coupler, land)
     end
