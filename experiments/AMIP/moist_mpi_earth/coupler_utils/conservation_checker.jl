# generalise this into coupler-specific function

abstract type AbstractCheck end

struct OnlineConservationCheck{A} <: AbstractCheck
    ρe_tot_atmos::A
    ρe_tot_land::A
    ρe_tot_ocean::A
    ρe_tot_seaice::A
    toa_net_source::A
    ice_base_source::A
end

function array2field(array, space) # reversing the RRTMGP function field2array (TODO: this now exists in ClimaAtmos)
    FT = eltype(array)
    Nq = Spaces.Quadratures.polynomial_degree(space.horizontal_space.quadrature_style) + 1
    ne = space.horizontal_space.topology.mesh.ne
    return Fields.Field(VIJFH{FT, Nq}(reshape(array, size(array, 1), Nq, Nq, 1, ne * ne * 6)), space)
end

"""
     check_conservation(
        cs::OnlineConservationCheck,
        coupler_sim,
        atmos_sim,
        land_sim = nothing,
        ocean_sim = nothing,
        seaice_sim = nothing,
        radiation = true,
        )

computes the total energy ∫ ρe dV of the various components
of the coupled simulations, and updates cs with the values.

Note: in the future this should not use ``push!``.
"""
function check_conservation(
    cc::OnlineConservationCheck,
    coupler_sim,
    atmos_sim,
    land_sim = nothing,
    ocean_sim = nothing,
    seaice_sim = nothing,
    radiation = true,
)
    @assert seaice_sim != nothing
    @assert atmos_sim != nothing
    face_space = axes(atmos_sim.integrator.u.f)
    FT = eltype(coupler_sim.mask)
    z = parent(Fields.coordinate_field(face_space).z)
    Δz_bot = FT(0.5) * (z[2, 1, 1, 1, 1] - z[1, 1, 1, 1, 1])

<<<<<<< HEAD
=======
    u_atm = atmos_sim.integrator.u.c.ρe_tot
    T_land = land_sim !== nothing ? get_land_temp(land_sim) : nothing
    u_lnd = land_sim !== nothing ? swap_space!(T_land, coupler_sim.boundary_space) : nothing
    u_ocn = ocean_sim !== nothing ? swap_space!(ocean_sim.integrator.u.T_sfc, coupler_sim.boundary_space) : nothing
    u_ice = seaice_sim !== nothing ? swap_space!(seaice_sim.integrator.u.T_sfc, coupler_sim.boundary_space) : nothing

>>>>>>> 6bd105e4
    # global sums
    atmos_e = sum(atmos_sim.integrator.u.c.ρe_tot)

    if radiation

        Δz_top = FT(0.5) * (z[end, 1, 1, 1, 1] - z[end - 1, 1, 1, 1, 1])
        n_faces = length(z[:, 1, 1, 1, 1])

        LWu_TOA = Fields.level(
            array2field(FT.(atmos_sim.integrator.p.rrtmgp_model.face_lw_flux_up), face_space),
            n_faces - half,
        )
        SWd_TOA = Fields.level(
            array2field(FT.(atmos_sim.integrator.p.rrtmgp_model.face_sw_flux_dn), face_space),
            n_faces - half,
        )
        SWu_TOA = Fields.level(
            array2field(FT.(atmos_sim.integrator.p.rrtmgp_model.face_sw_flux_up), face_space),
            n_faces - half,
        )

        radiation_sources = -sum(SWd_TOA .- LWu_TOA .- SWu_TOA) ./ Δz_top
        radiation_sources_accum =
            size(cc.toa_net_source)[1] > 0 ? cc.toa_net_source[end] + radiation_sources .* coupler_sim.Δt :
            radiation_sources .* coupler_sim.Δt# accumulated radiation sources + sinks
        push!(cc.toa_net_source, radiation_sources_accum)
    end


    # Save atmos
    push!(cc.ρe_tot_atmos, atmos_e)

    # Surface masks
    univ_mask = parent(coupler_sim.mask) .- parent(seaice_sim.integrator.p.Ya.ice_mask .* FT(2))
    land_mask(u, univ_mask) = (univ_mask ≈ FT(1) ? u : FT(0))
    ice_mask(u, univ_mask) = (univ_mask ≈ FT(-2) ? u : FT(0))
    ocean_mask(u, univ_mask) = (univ_mask ≈ FT(0) ? u : FT(0))

    e_lnd = land_sim !== nothing ?  get_land_energy(slab_sim, coupler_sim.boundary_space) : nothing
    e_ocn = ocean_sim !== nothing ? get_slab_energy(ocean_sim, coupler_sim.boundary_space) : nothing
    e_ice = seaice_sim !== nothing ? get_slab_energy(seaice_sim, coupler_sim.boundary_space)  : nothing


    # Save land
<<<<<<< HEAD
    parent(e_lnd) .= land_mask.(parent(e_lnd), univ_mask)
    land_e = land_sim !== nothing ? sum(e_lnd) ./ Δz_bot : FT(0)
    push!(cs.ρe_tot_land, land_e)

    parent(e_ice) .= ice_mask.(parent(e_ice), univ_mask)
    seaice_e = seaice_sim !== nothing ? sum(e_ice) ./ Δz_bot : FT(0)
    push!(cs.ρe_tot_seaice, seaice_e)
=======
    parent(u_lnd) .= land_mask.(parent(u_lnd), univ_mask)
    land_e = land_sim !== nothing ? sum(get_land_energy(land_sim, u_lnd)) ./ Δz_bot : FT(0)
    push!(cc.ρe_tot_land, land_e)

    parent(u_ice) .= ice_mask.(parent(u_ice), univ_mask)
    seaice_e = seaice_sim !== nothing ? sum(get_slab_energy(seaice_sim, u_ice)) ./ Δz_bot : FT(0)
    push!(cc.ρe_tot_seaice, seaice_e)
>>>>>>> 6bd105e4

    if ocean_sim != nothing
        parent(e_ocn) .= ocean_mask.(parent(e_ocn), univ_mask)
        ocean_e = sum(e_ocn) ./ Δz_bot
    else
        ocean_e = FT(0)
    end

    push!(cc.ρe_tot_ocean, ocean_e)


end

import Plots
# https://github.com/jheinen/GR.jl/issues/278#issuecomment-587090846
ENV["GKSwstype"] = "nul"

"""
     plot_global_energy(CS,
                        coupler_sim,
                        figname1 = "total_energy.png",
                        figname2 = "total_energy_log.png")

Creates two plots: one showing fractional total energy change
 over time on a log scale,
and the other showing the energy of each component as a function of time,
relative to the initial value.
"""
function plot_global_energy(CS, coupler_sim, figname1 = "total_energy.png", figname2 = "total_energy_log.png")

    times = 0:(coupler_sim.Δt):(atmos_sim.integrator.t)
    diff_ρe_tot_atmos = (CS.ρe_tot_atmos .- CS.ρe_tot_atmos[1])
    diff_ρe_tot_slab = (CS.ρe_tot_land .- CS.ρe_tot_land[1])
    diff_ρe_tot_slab_seaice = (CS.ρe_tot_seaice .- CS.ρe_tot_seaice[1])
    diff_toa_net_source = (CS.toa_net_source .- CS.toa_net_source[1])
    diff_ρe_tot_slab_ocean = (CS.ρe_tot_ocean .- CS.ρe_tot_ocean[1])

    times_days = times ./ (24 * 60 * 60)
    Plots.plot(times_days, diff_ρe_tot_atmos[1:length(times_days)], label = "atmos")
    Plots.plot!(times_days, diff_ρe_tot_slab[1:length(times_days)], label = "land")
    Plots.plot!(times_days, diff_ρe_tot_slab_seaice[1:length(times_days)], label = "seaice")
    Plots.plot!(times_days, diff_toa_net_source[1:length(times_days)], label = "toa")
    Plots.plot!(times_days, diff_ρe_tot_slab_ocean[1:length(times_days)], label = "ocean")

    tot = CS.ρe_tot_atmos .+ CS.ρe_tot_ocean .+ CS.ρe_tot_land .+ CS.ρe_tot_seaice .+ CS.toa_net_source

    Plots.plot!(
        times_days,
        tot .- tot[1],
        label = "tot",
        xlabel = "time [days]",
        ylabel = "energy(t) - energy(t=0) [J]",
    )
    Plots.savefig(figname1)
    Plots.plot(
        times_days,
        log.(abs.(tot .- tot[1]) / tot[1]),
        label = "tot",
        xlabel = "time [days]",
        ylabel = "log( | e(t) - e(t=0)| / e(t=0))",
    )
    Plots.savefig(figname2)
end<|MERGE_RESOLUTION|>--- conflicted
+++ resolved
@@ -50,15 +50,6 @@
     z = parent(Fields.coordinate_field(face_space).z)
     Δz_bot = FT(0.5) * (z[2, 1, 1, 1, 1] - z[1, 1, 1, 1, 1])
 
-<<<<<<< HEAD
-=======
-    u_atm = atmos_sim.integrator.u.c.ρe_tot
-    T_land = land_sim !== nothing ? get_land_temp(land_sim) : nothing
-    u_lnd = land_sim !== nothing ? swap_space!(T_land, coupler_sim.boundary_space) : nothing
-    u_ocn = ocean_sim !== nothing ? swap_space!(ocean_sim.integrator.u.T_sfc, coupler_sim.boundary_space) : nothing
-    u_ice = seaice_sim !== nothing ? swap_space!(seaice_sim.integrator.u.T_sfc, coupler_sim.boundary_space) : nothing
-
->>>>>>> 6bd105e4
     # global sums
     atmos_e = sum(atmos_sim.integrator.u.c.ρe_tot)
 
@@ -102,24 +93,13 @@
     e_ice = seaice_sim !== nothing ? get_slab_energy(seaice_sim, coupler_sim.boundary_space)  : nothing
 
 
-    # Save land
-<<<<<<< HEAD
     parent(e_lnd) .= land_mask.(parent(e_lnd), univ_mask)
     land_e = land_sim !== nothing ? sum(e_lnd) ./ Δz_bot : FT(0)
-    push!(cs.ρe_tot_land, land_e)
+    push!(cc.ρe_tot_land, land_e)
 
     parent(e_ice) .= ice_mask.(parent(e_ice), univ_mask)
     seaice_e = seaice_sim !== nothing ? sum(e_ice) ./ Δz_bot : FT(0)
-    push!(cs.ρe_tot_seaice, seaice_e)
-=======
-    parent(u_lnd) .= land_mask.(parent(u_lnd), univ_mask)
-    land_e = land_sim !== nothing ? sum(get_land_energy(land_sim, u_lnd)) ./ Δz_bot : FT(0)
-    push!(cc.ρe_tot_land, land_e)
-
-    parent(u_ice) .= ice_mask.(parent(u_ice), univ_mask)
-    seaice_e = seaice_sim !== nothing ? sum(get_slab_energy(seaice_sim, u_ice)) ./ Δz_bot : FT(0)
     push!(cc.ρe_tot_seaice, seaice_e)
->>>>>>> 6bd105e4
 
     if ocean_sim != nothing
         parent(e_ocn) .= ocean_mask.(parent(e_ocn), univ_mask)
