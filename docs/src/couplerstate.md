# Coupler Object

<<<<<<< HEAD
The CouplerMachine defines a type [`CplState`](@ref) for a _container_ variable
that holds information about the field boundary values that are being used to
couple components. Components can use a [`CouplerMachine.put!`](@ref) operation to 
export a set of field values to a `CplState` variable. A [`CouplerMachine.get`](@ref)
operation is used to retrieve a set field values from a `CplState` variable.
During this exchange, the coupler manages ancillary operations such as 
regridding, unit conversions, or filtering.
=======
The CouplerMachine defines a type ```CplState``` for a _container_ variable that holds information about the field 
values that are being used to couple between components. Components can use a ```coupler_put!``` operation to 
export a set of field values to a ```CplState``` variable. A ```coupler_get``` operation is used to retrieve
a set field values from a ```CplState``` variable.
>>>>>>> 1f019ab1

## Coupler Object API

```@docs
    CouplerMachine.CplState
    CouplerMachine.coupler_register!
    CouplerMachine.coupler_put!
    CouplerMachine.coupler_get
```<|MERGE_RESOLUTION|>--- conflicted
+++ resolved
@@ -1,19 +1,12 @@
 # Coupler Object
 
-<<<<<<< HEAD
 The CouplerMachine defines a type [`CplState`](@ref) for a _container_ variable
 that holds information about the field boundary values that are being used to
-couple components. Components can use a [`CouplerMachine.put!`](@ref) operation to 
-export a set of field values to a `CplState` variable. A [`CouplerMachine.get`](@ref)
-operation is used to retrieve a set field values from a `CplState` variable.
+couple components. Components can use a [`coupler_put!`](@ref) operation to 
+export a set of field values to a `CplState` variable. A [`coupler_get`](@ref)
+operation is used to retrieve a set of field values from a `CplState` variable.
 During this exchange, the coupler manages ancillary operations such as 
 regridding, unit conversions, or filtering.
-=======
-The CouplerMachine defines a type ```CplState``` for a _container_ variable that holds information about the field 
-values that are being used to couple between components. Components can use a ```coupler_put!``` operation to 
-export a set of field values to a ```CplState``` variable. A ```coupler_get``` operation is used to retrieve
-a set field values from a ```CplState``` variable.
->>>>>>> 1f019ab1
 
 ## Coupler Object API
 
