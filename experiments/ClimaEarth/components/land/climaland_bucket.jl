--- conflicted
+++ resolved
@@ -360,67 +360,8 @@
     return sim.integrator.u.bucket
 end
 
-<<<<<<< HEAD
-"""
-    temp_anomaly_aquaplanet(coord)
-
-Introduce a temperature IC anomaly for the aquaplanet case.
-The values for this case follow the moist Held-Suarez setup of Thatcher &
-Jablonowski (2016, eq. 6), consistent with ClimaAtmos aquaplanet.
-"""
-temp_anomaly_aquaplanet(coord) = 29 * exp(-coord.lat^2 / (2 * 26^2))
-
-"""
-    temp_anomaly_amip(coord)
-
-Introduce a temperature IC anomaly for the AMIP case.
-The values used in this case have been tuned to align with observed temperature
-and result in stable simulations.
-"""
-temp_anomaly_amip(coord) = 40 * cosd(coord.lat)^4
-
-"""
-    make_land_domain(
-        atmos_boundary_space::CC.Spaces.SpectralElementSpace2D,
-        zlim::Tuple{FT, FT},
-        nelements_vert::Int,) where {FT}
-
-Creates the land model domain from the horizontal space of the atmosphere, and information
-about the number of elements and extent of the vertical domain.
-"""
-function make_land_domain(
-    atmos_boundary_space::CC.Spaces.SpectralElementSpace2D,
-    zlim::Tuple{FT, FT},
-    nelements_vert::Int,
-) where {FT}
-    @assert zlim[1] < zlim[2]
-    depth = zlim[2] - zlim[1]
-
-    mesh = CC.Spaces.topology(atmos_boundary_space).mesh
-
-    radius = mesh.domain.radius
-    nelements_horz = mesh.ne
-    npolynomial = CC.Spaces.Quadratures.polynomial_degree(CC.Spaces.quadrature_style(atmos_boundary_space))
-    nelements = (nelements_horz, nelements_vert)
-    vertdomain = CC.Domains.IntervalDomain(
-        CC.Geometry.ZPoint(FT(zlim[1])),
-        CC.Geometry.ZPoint(FT(zlim[2]));
-        boundary_names = (:bottom, :top),
-    )
-
-    vertmesh = CC.Meshes.IntervalMesh(vertdomain, CC.Meshes.Uniform(), nelems = nelements[2])
-    verttopology = CC.Topologies.IntervalTopology(vertmesh)
-    vert_center_space = CC.Spaces.CenterFiniteDifferenceSpace(verttopology)
-    subsurface_space = CC.Spaces.ExtrudedFiniteDifferenceSpace(atmos_boundary_space, vert_center_space)
-    space = (; surface = atmos_boundary_space, subsurface = subsurface_space)
-
-    fields = CL.Domains.get_additional_coordinate_field_data(subsurface_space)
-
-    return CL.Domains.SphericalShell{FT}(radius, depth, nothing, nelements, npolynomial, space, fields)
-=======
 function Checkpointer.get_model_cache(sim::BucketSimulation)
     return sim.integrator.p
->>>>>>> eb8d2ddd
 end
 
 function Checkpointer.restore_cache!(sim::BucketSimulation, new_cache)
