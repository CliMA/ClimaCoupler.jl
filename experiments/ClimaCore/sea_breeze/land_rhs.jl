# # Land Model

#=
## Slab Land ODE
For our land component, we solve a simple slab land ODE:

$$\rho_l c_l H_l \partial_t T_{lnd} = - F_{integ} / \Delta t_{coupler}$$
- where $\rho_l = 1500$ kg m $^{-3}$, $c_l=800$ J K $^{-1}$ kg $^{-1}$, $H_l=1$ m are the density, specific heat and depth of the land slab,
- and $F_{integ}$ is the integrated surface fluxes in time.
=#

function lnd_rhs!(du, u, (parameters, F_accumulated), t)
    """
    Slab layer equation
        d(T_lnd)/dt = - (F_accumulated + G) / (h_lnd * ρ_lnd * c_lnd)
        where 
            F_accumulated = F_integrated / Δt_coupler
    """
    @unpack lnd_h, lnd_ρ, lnd_c = parameters
    @unpack T_sfc = du

    @. T_sfc = (-F_accumulated) / (lnd_h * lnd_ρ * lnd_c)
end

## set up domain
function hspace_1D(xlim = (-π, π), npoly = 0, helem = 10)
    FT = Float64

    domain = Domains.IntervalDomain(Geometry.XPoint{FT}(xlim[1]) .. Geometry.XPoint{FT}(xlim[2]), periodic = true)
    mesh = Meshes.IntervalMesh(domain; nelems = helem)
    topology = Topologies.IntervalTopology(mesh)

    ## Finite Volume Approximation: Gauss-Lobatto with 1pt per element
    quad = Spaces.Quadratures.GL{npoly + 1}()
    space = Spaces.SpectralElementSpace1D(topology, quad)

    return space
end

<<<<<<< HEAD
## init simulation
=======
# Land Simulation - later to live in ClimaLSM
struct LandSimulation <: ClimaCoupler.AbstractLandSimulation
    integrator::Any
end

function LandSimulation(Y_init, t_start, dt, t_end, timestepper, p, saveat, callbacks = CallbackSet())
    lnd_prob = ODEProblem(lnd_rhs!, Y_init, (t_start, t_end), p)
    lnd_integ = init(lnd_prob, timestepper, dt = dt, saveat = saveat, callback = callbacks)
    return LandSimulation(lnd_integ)
end

function ClimaCoupler.coupler_push!(coupler::ClimaCoupler.CouplerState, land::LandSimulation)
    coupler_put!(coupler, :T_sfc_land, land.integrator.u.T_sfc, land)
end

function ClimaCoupler.coupler_pull!(land::LandSimulation, coupler::ClimaCoupler.CouplerState)
    coupler_get!(land.integrator.p.F_sfc, coupler, :F_sfc, land)
    land.integrator.p.F_sfc ./= coupler.Δt_coupled
end

# init simulation
>>>>>>> 1646d992
function lnd_init(; xmin = -1000, xmax = 1000, helem = 20, npoly = 0)

    ## construct domain spaces - get only surface layer (NB: z should be zero, not z = first central height)
    space = hspace_1D((xmin, xmax), npoly, helem)
    coords = Fields.coordinate_field(space)
    domain = space

    ## initial condition
    T_sfc = map(coords) do coord
        T_sfc = 273.0
    end

    ## prognostic variable
    Y = Fields.FieldVector(T_sfc = T_sfc)

    return Y, domain
end

# ## Coupled Land Wrappers
## Land Simulation - later to live in ClimaLSM
struct LandSimulation <: ClimaCoupler.AbstractLandSimulation
    integrator::Any
end

function LandSimulation(Y_init, t_start, dt, t_end, timestepper, p, saveat, callbacks = CallbackSet())
    lnd_prob = ODEProblem(lnd_rhs!, Y_init, (t_start, t_end), p)
    lnd_integ = init(lnd_prob, timestepper, dt = dt, saveat = saveat, callback = callbacks)
    return LandSimulation(lnd_integ)
end<|MERGE_RESOLUTION|>--- conflicted
+++ resolved
@@ -37,31 +37,7 @@
     return space
 end
 
-<<<<<<< HEAD
 ## init simulation
-=======
-# Land Simulation - later to live in ClimaLSM
-struct LandSimulation <: ClimaCoupler.AbstractLandSimulation
-    integrator::Any
-end
-
-function LandSimulation(Y_init, t_start, dt, t_end, timestepper, p, saveat, callbacks = CallbackSet())
-    lnd_prob = ODEProblem(lnd_rhs!, Y_init, (t_start, t_end), p)
-    lnd_integ = init(lnd_prob, timestepper, dt = dt, saveat = saveat, callback = callbacks)
-    return LandSimulation(lnd_integ)
-end
-
-function ClimaCoupler.coupler_push!(coupler::ClimaCoupler.CouplerState, land::LandSimulation)
-    coupler_put!(coupler, :T_sfc_land, land.integrator.u.T_sfc, land)
-end
-
-function ClimaCoupler.coupler_pull!(land::LandSimulation, coupler::ClimaCoupler.CouplerState)
-    coupler_get!(land.integrator.p.F_sfc, coupler, :F_sfc, land)
-    land.integrator.p.F_sfc ./= coupler.Δt_coupled
-end
-
-# init simulation
->>>>>>> 1646d992
 function lnd_init(; xmin = -1000, xmax = 1000, helem = 20, npoly = 0)
 
     ## construct domain spaces - get only surface layer (NB: z should be zero, not z = first central height)
@@ -90,4 +66,13 @@
     lnd_prob = ODEProblem(lnd_rhs!, Y_init, (t_start, t_end), p)
     lnd_integ = init(lnd_prob, timestepper, dt = dt, saveat = saveat, callback = callbacks)
     return LandSimulation(lnd_integ)
+end
+
+function ClimaCoupler.coupler_push!(coupler::ClimaCoupler.CouplerState, land::LandSimulation)
+    coupler_put!(coupler, :T_sfc_land, land.integrator.u.T_sfc, land)
+end
+
+function ClimaCoupler.coupler_pull!(land::LandSimulation, coupler::ClimaCoupler.CouplerState)
+    coupler_get!(land.integrator.p.F_sfc, coupler, :F_sfc, land)
+    land.integrator.p.F_sfc ./= coupler.Δt_coupled
 end