--- conflicted
+++ resolved
@@ -1,76 +1,25 @@
-<<<<<<< HEAD
-T_S = ClimaCore.Fields.zeros(boundary_space) # temperature
-z0m_S = ClimaCore.Fields.zeros(boundary_space)
-z0b_S = ClimaCore.Fields.zeros(boundary_space)
-ρ_sfc = ClimaCore.Fields.zeros(boundary_space)
-q_sfc = ClimaCore.Fields.zeros(boundary_space)
-albedo = ClimaCore.Fields.zeros(boundary_space)
-
-F_A = ClimaCore.Fields.zeros(boundary_space) # aerodynamic turbulent fluxes
-F_E = ClimaCore.Fields.zeros(boundary_space) # aerodynamic turbulent fluxes
-F_R = ClimaCore.Fields.zeros(boundary_space) # radiative fluxes
-P_liq = ClimaCore.Fields.zeros(boundary_space) # m/s precip
-P_snow = ClimaCore.Fields.zeros(boundary_space) # m/s precip
-=======
->>>>>>> 6bd105e4
 """
    atmos_push!(cs)
 updates F_A, F_R, P_liq, and F_E in place based on values used in the atmos_sim for the current step.
 """
-<<<<<<< HEAD
-function atmos_push!(atmos_sim, boundary_space, F_A, F_R, F_E, P_liq, P_snow,parsed_args)
-    F_A .= ClimaCore.Fields.zeros(boundary_space)
-    dummmy_remap!(F_A, atmos_sim.integrator.p.dif_flux_energy)
-    F_E .= ClimaCore.Fields.zeros(boundary_space)
-    dummmy_remap!(F_E, atmos_sim.integrator.p.dif_flux_ρq_tot)
-    P_liq .= ClimaCore.Fields.zeros(boundary_space)
-    dummmy_remap!(P_liq, atmos_sim.integrator.p.col_integrated_rain)
-    P_snow .= ClimaCore.Fields.zeros(boundary_space)
-    dummmy_remap!(P_snow, atmos_sim.integrator.p.col_integrated_snow)
-    F_R .= ClimaCore.Fields.zeros(boundary_space)
-    parsed_args["rad"] == "gray" ? dummmy_remap!(F_R, level(atmos_sim.integrator.p.ᶠradiation_flux, half)) : nothing
-=======
 function atmos_push!(cs)
     atmos_sim = cs.model_sims.atm
     csf = cs.fields
     dummmy_remap!(csf.F_A, atmos_sim.integrator.p.dif_flux_energy)
     dummmy_remap!(csf.F_E, atmos_sim.integrator.p.dif_flux_ρq_tot)
     dummmy_remap!(csf.P_liq, atmos_sim.integrator.p.col_integrated_precip)
+    dummmy_remap!(P_snow, atmos_sim.integrator.p.col_integrated_snow)
     cs.parsed_args["rad"] == "gray" ? dummmy_remap!(csf.F_R, level(atmos_sim.integrator.p.ᶠradiation_flux, half)) :
     nothing
->>>>>>> 6bd105e4
 end
 
 """
    land_pull!(cs)
-Updates the slab_sim cache state in place with the current values of F_A and F_R.
-"""
-function land_pull!(cs)
-    slab_sim = cs.model_sims.lnd
-    csf = cs.fields
-    @. slab_sim.integrator.p.F_aero = csf.F_A
-    @. slab_sim.integrator.p.F_rad = csf.F_R
-end
-
-"""
-   land_pull!(cs)
-Updates the slab_sim cache state in place with the current values of F_A, F_R, F_E, P_liq, and ρ_sfc.
+Updates the slab_sim cache state in place with the current values of F_A, F_R, F_E, P_liq, P_snow, and ρ_sfc.
 The surface air density is computed using the atmospheric state at the first level and making ideal gas
 and hydrostatic balance assumptions. The land model does not compute the surface air density so this is
 a reasonable stand-in.
 """
-<<<<<<< HEAD
-function land_pull!(slab_sim::BucketSimulation, F_A, F_R, F_E, P_liq, P_snow,ρ_sfc)
-    FT = eltype(F_A)
-    @. slab_sim.integrator.p.bucket.ρ_sfc = ρ_sfc
-    @. slab_sim.integrator.p.bucket.SHF = F_A
-    @. slab_sim.integrator.p.bucket.LHF = FT(0.0)
-    ρ_liq = (LSMP.ρ_cloud_liq(slab_sim.params.earth_param_set))
-    @. slab_sim.integrator.p.bucket.E = F_E / ρ_liq
-    @. slab_sim.integrator.p.bucket.R_n = F_R
-    @. slab_sim.integrator.p.bucket.P_liq = FT(-1.0) .* P_liq # land expects this to be positive
-    @. slab_sim.integrator.p.bucket.P_snow = FT(-1.0) .* P_snow # land expects this to be positive
-=======
 function land_pull!(cs)
     slab_sim = cs.model_sims.lnd
     csf = cs.fields
@@ -82,7 +31,7 @@
     @. slab_sim.integrator.p.bucket.E = csf.F_E / ρ_liq
     @. slab_sim.integrator.p.bucket.R_n = csf.F_R
     @. slab_sim.integrator.p.bucket.P_liq = FT(-1.0) .* csf.P_liq # land expects this to be positive
->>>>>>> 6bd105e4
+    @. slab_sim.integrator.p.bucket.P_snow = FT(-1.0) .* P_snow # land expects this to be positive
 end
 
 """
