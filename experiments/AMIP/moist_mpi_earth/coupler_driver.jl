# coupler_driver
# don't forget to run with threading: julia --project --threads 8 (MPI not that useful for debugging coarse runs)

import SciMLBase: step!
using OrdinaryDiffEq
using OrdinaryDiffEq: ODEProblem, solve, SSPRK33, savevalues!, Euler
using LinearAlgebra
import Test: @test
using ClimaCore.Utilities: half, PlusHalf
using Dates

include("cli_options.jl")
(s, parsed_args) = parse_commandline()

# Read in some parsed args
<<<<<<< HEAD
prescribed_sst = false
energy_check = true
const FT = parsed_args["FLOAT_TYPE"] == "Float64" ? Float64 : Float32
land_sim = "bucket"
t_end = FT(86400*20)#time_to_seconds(parsed_args["t_end"]))
=======
mode_name = parsed_args["mode_name"]
energy_check = parsed_args["energy_check"]
const FT = parsed_args["FLOAT_TYPE"] == "Float64" ? Float64 : Float32
land_sim_name = "bucket"
t_end = FT(time_to_seconds(parsed_args["t_end"]))
>>>>>>> 6bd105e4
tspan = (0, t_end)
saveat = time_to_seconds(parsed_args["dt_save_to_sol"])
saveat = 3600
date0 = date = DateTime(1979, 01, 01)
date1 = Dates.firstdayofmonth(date0) # first date
# overwrite some parsed args :P
parsed_args["t_end"] = "20days"
parsed_args["coupled"] = true
Δt_cpl=FT(200)
parsed_args["dt"] = string(Δt_cpl) * "secs"
parsed_args["enable_threading"] = true
parsed_args["microphy"] = "0M"
parsed_args["forcing"] = nothing
parsed_args["idealized_h2o"] = false
parsed_args["vert_diff"] = true
parsed_args["rad"] = "gray"
parsed_args["hyperdiff"] = true
parsed_args["config"] = "sphere"
parsed_args["moist"] = "equil"
energy_check=true
prescribed_sst=false
anim = true
import ClimaCoupler
pkg_dir = pkgdir(ClimaCoupler)
coupler_output_dir = joinpath(pkg_dir, "experiments/AMIP/moist_mpi_earth")

# Get the paths to the necessary data files - land sea mask, sst map, sea ice concentration
include("artifacts.jl")

# import coupler utils
include("coupler_utils/flux_calculator.jl")
include("coupler_utils/conservation_checker.jl")
include("coupler_utils/regridder.jl")
include("coupler_utils/masker.jl")
include("coupler_utils/calendar_timer.jl")
include("coupler_utils/general_helper.jl")

# init MPI
include("mpi/mpi_init.jl")

# init atmos model component
include("atmos/atmos_init.jl")
atmos_sim = atmos_init(FT, Y, integrator, params = params);

# init a 2D bounary space at the surface, assuming the same instance (and MPI distribution if applicable) as the atmos domain above
boundary_space = ClimaCore.Fields.level(atmos_sim.domain.face_space, half) # global surface grid

# init land-sea mask
mask = LandSeaMask(FT, mask_data, "LSMASK", boundary_space)
mask = swap_space!(mask, boundary_space) # needed if we are reading from previous run

# init surface (slab) model components
# we need some types that are defined in these files
include("slab/slab_utils.jl")
include("bucket/bucket_init.jl")
include("slab/slab_init.jl")
include("slab_ocean/slab_init.jl")
include("slab_ice/slab_init.jl")

if land_sim_name == "slab"
    land_sim = slab_init(FT; tspan, dt = Δt_cpl, space = boundary_space, saveat = saveat, mask = mask)
end
if land_sim_name == "bucket"
    land_sim = bucket_init(FT, FT.(tspan); dt = FT(Δt_cpl), space = boundary_space, saveat = FT(saveat))
end

if mode_name == "amip"
    println("No ocean sim - do not expect energy conservation")

    # ocean
    weightfile, datafile_cgll, regrid_space =
        ncreader_rll_to_cgll_from_space(sst_data, "SST", boundary_space, outfile = "sst_cgll.nc")
    SST_init = ncreader_cgll_sparse_to_field(datafile_cgll, "SST", weightfile, (Int(1),), regrid_space)[1]
    SST_init = swap_space!(SST_init, axes(mask)) .* (abs.(mask .- 1)) .+ FT(273.15)

    ocean_params = OceanSlabParameters(FT(20), FT(1500.0), FT(800.0), FT(280.0), FT(1e-3), FT(1e-5), FT(0.06))
    ocean_sim = (; integrator = (; u = (; T_sfc = SST_init), p = (; params = ocean_params)))
    mode_specifics = (; name = mode_name)

    # sea ice
    # (Currently, we only support a slab ice model with fixed area and depth.)
    weightfile, datafile_cgll, regrid_space =
        ncreader_rll_to_cgll_from_space(sic_data, "SEAICE", boundary_space, outfile = "sic_cgll.nc")
    SIC = ncreader_cgll_sparse_to_field(datafile_cgll, "SEAICE", weightfile, (Int(1),), regrid_space)[1]
    SIC = swap_space!(SIC, axes(mask)) .* (abs.(mask .- 1))
    ice_mask = get_ice_mask.(SIC .- FT(25), FT) # here 25% and lower is considered ice free

    ice_sim = ice_init(FT; tspan = tspan, dt = Δt_cpl, space = boundary_space, saveat = saveat, ice_mask = ice_mask)

else
    # ocean
    ocean_sim = ocean_init(FT; tspan = tspan, dt = Δt_cpl, space = boundary_space, saveat = saveat, mask = mask)

    # sea ice
    ice_sim = (;
        integrator = (;
            u = (; T_sfc = ClimaCore.Fields.zeros(boundary_space)),
            p = (; params = ocean_sim.params, Ya = (; ice_mask = ClimaCore.Fields.zeros(boundary_space))),
        )
    )
    mode_specifics = (; name = mode_name)
end

# init coupler
coupler_field_names = (:T_S, :z0m_S, :z0b_S, :ρ_sfc, :q_sfc, :albedo, :F_A, :F_E, :F_R, :P_liq)
coupler_fields =
    NamedTuple{coupler_field_names}(ntuple(i -> ClimaCore.Fields.zeros(boundary_space), length(coupler_field_names)))
model_sims = (atm = atmos_sim, ice = ice_sim, lnd = land_sim, ocn = ocean_sim)
dates = (; date = [date], date0 = [date0], date1 = [date1])

coupler_sim = CouplerSimulation(
    FT(Δt_cpl),
    integrator.t,
    dates,
    boundary_space,
    FT,
    mask,
<<<<<<< HEAD
)

atmos_push!(atmos_sim, boundary_space, F_A, F_R, F_E, P_liq, P_snow,parsed_args)
land_pull!(slab_sim, F_A, F_R, F_E, P_liq, P_snow,ρ_sfc)
ice_pull!(slab_ice_sim, F_A, F_R)
if !prescribed_sst
    ocean_pull!(slab_ocean_sim, F_A, F_R)
    reinit!(slab_ocean_sim.integrator)
end
=======
    coupler_fields,
    model_sims,
    mode_specifics,
    parsed_args,
);

include("./push_pull.jl")
>>>>>>> 6bd105e4

# init conservation info collector
atmos_pull!(coupler_sim)
atmos_push!(coupler_sim)
land_pull!(coupler_sim)
reinit!(atmos_sim.integrator)
reinit!(land_sim.integrator)

mode_name == "amip" ? (ice_pull!(coupler_sim), reinit!(ice_sim.integrator)) :
(ocean_pull!(coupler_sim), reinit!(ocean_sim.integrator))

if !is_distributed && energy_check && mode_name == "aquaplanet"
    conservation_check = OnlineConservationCheck([], [], [], [], [], [])
    check_conservation(conservation_check, coupler_sim, atmos_sim, land_sim, ocean_sim, ice_sim) # TODO: check this still works for aquaplanet after AMIP
end

# coupling loop
@show "Starting coupling loop"

# step in time
walltime = @elapsed for t in ((tspan[1] + Δt_cpl):Δt_cpl:tspan[end])
    cs = coupler_sim

    date = current_date(t)

    @calendar_callback :(@show(date), date1 += Dates.Month(1)) date date1

    ## Atmos
    atmos_pull!(cs)
    step!(atmos_sim.integrator, t - atmos_sim.integrator.t, true) # NOTE: instead of Δt_cpl, to avoid accumulating roundoff error

<<<<<<< HEAD
    atmos_push!(atmos_sim, boundary_space, F_A, F_R, F_E, P_liq, P_snow, parsed_args)

    ## Slab land
    land_pull!(slab_sim, F_A, F_R, F_E, P_liq, P_snow, ρ_sfc)
    step!(slab_sim.integrator, t - slab_sim.integrator.t, true)
=======
    atmos_push!(cs)

    ## Slab land
    land_pull!(cs)
    step!(land_sim.integrator, t - land_sim.integrator.t, true)
>>>>>>> 6bd105e4

    ## Slab ocean
    if cs.mode.name == "aquaplanet"
        ocean_pull!(cs)
        step!(ocean_sim.integrator, t - ocean_sim.integrator.t, true)
    end

    ## Slab ice
    if cs.mode.name == "amip"
        ice_pull!(cs)
        step!(ice_sim.integrator, t - ice_sim.integrator.t, true)
    end

    ## Compute energy
    if !is_distributed && energy_check && cs.mode.name == "aquaplanet"
        check_conservation(conservation_check, cs, atmos_sim, land_sim, ocean_sim, ice_sim)
    end

end

@show walltime

@show "Postprocessing"
<<<<<<< HEAD
if energy_check && !prescribed_sst
    plot_global_energy(CS, coupler_sim, "total_energy_bucket_snow.png", "total_energy_log_bucket_snow.png")
end

# # animations
if (land_sim == "bucket") && anim
=======
if energy_check && coupler_sim.mode.name == "aquaplanet"
    plot_global_energy(
        conservation_check,
        coupler_sim,
        joinpath(coupler_output_dir, "total_energy_bucket.png"),
        joinpath(coupler_output_dir, "total_energy_log_bucket.png"),
    )
end

@show coupler_sim.fields.P_liq
# # animations
if (land_sim_name == "bucket") && parsed_args["anim"]
>>>>>>> 6bd105e4
    #make it so this works with slab land?
    include("coupler_utils/viz_explorer.jl")
    plot_anim(
        coupler_sim.model_sims.atm,
        coupler_sim.model_sims.lnd,
        coupler_sim.model_sims.ocn,
        coupler_sim.model_sims.ice,
        coupler_sim.mask,
        coupler_sim.mode.name,
        coupler_sim.fields.T_S,
    )
end

# Cleanup temporary files
# TODO: Where should this live?
rm(REGRID_DIR; recursive = true, force = true)<|MERGE_RESOLUTION|>--- conflicted
+++ resolved
@@ -13,19 +13,11 @@
 (s, parsed_args) = parse_commandline()
 
 # Read in some parsed args
-<<<<<<< HEAD
-prescribed_sst = false
-energy_check = true
-const FT = parsed_args["FLOAT_TYPE"] == "Float64" ? Float64 : Float32
-land_sim = "bucket"
-t_end = FT(86400*20)#time_to_seconds(parsed_args["t_end"]))
-=======
 mode_name = parsed_args["mode_name"]
 energy_check = parsed_args["energy_check"]
 const FT = parsed_args["FLOAT_TYPE"] == "Float64" ? Float64 : Float32
 land_sim_name = "bucket"
 t_end = FT(time_to_seconds(parsed_args["t_end"]))
->>>>>>> 6bd105e4
 tspan = (0, t_end)
 saveat = time_to_seconds(parsed_args["dt_save_to_sol"])
 saveat = 3600
@@ -130,7 +122,7 @@
 end
 
 # init coupler
-coupler_field_names = (:T_S, :z0m_S, :z0b_S, :ρ_sfc, :q_sfc, :albedo, :F_A, :F_E, :F_R, :P_liq)
+coupler_field_names = (:T_S, :z0m_S, :z0b_S, :ρ_sfc, :q_sfc, :albedo, :F_A, :F_E, :F_R, :P_liq, :P_snow)
 coupler_fields =
     NamedTuple{coupler_field_names}(ntuple(i -> ClimaCore.Fields.zeros(boundary_space), length(coupler_field_names)))
 model_sims = (atm = atmos_sim, ice = ice_sim, lnd = land_sim, ocn = ocean_sim)
@@ -143,17 +135,6 @@
     boundary_space,
     FT,
     mask,
-<<<<<<< HEAD
-)
-
-atmos_push!(atmos_sim, boundary_space, F_A, F_R, F_E, P_liq, P_snow,parsed_args)
-land_pull!(slab_sim, F_A, F_R, F_E, P_liq, P_snow,ρ_sfc)
-ice_pull!(slab_ice_sim, F_A, F_R)
-if !prescribed_sst
-    ocean_pull!(slab_ocean_sim, F_A, F_R)
-    reinit!(slab_ocean_sim.integrator)
-end
-=======
     coupler_fields,
     model_sims,
     mode_specifics,
@@ -161,7 +142,6 @@
 );
 
 include("./push_pull.jl")
->>>>>>> 6bd105e4
 
 # init conservation info collector
 atmos_pull!(coupler_sim)
@@ -192,20 +172,11 @@
     ## Atmos
     atmos_pull!(cs)
     step!(atmos_sim.integrator, t - atmos_sim.integrator.t, true) # NOTE: instead of Δt_cpl, to avoid accumulating roundoff error
-
-<<<<<<< HEAD
-    atmos_push!(atmos_sim, boundary_space, F_A, F_R, F_E, P_liq, P_snow, parsed_args)
-
-    ## Slab land
-    land_pull!(slab_sim, F_A, F_R, F_E, P_liq, P_snow, ρ_sfc)
-    step!(slab_sim.integrator, t - slab_sim.integrator.t, true)
-=======
     atmos_push!(cs)
 
     ## Slab land
     land_pull!(cs)
     step!(land_sim.integrator, t - land_sim.integrator.t, true)
->>>>>>> 6bd105e4
 
     ## Slab ocean
     if cs.mode.name == "aquaplanet"
@@ -229,14 +200,7 @@
 @show walltime
 
 @show "Postprocessing"
-<<<<<<< HEAD
-if energy_check && !prescribed_sst
-    plot_global_energy(CS, coupler_sim, "total_energy_bucket_snow.png", "total_energy_log_bucket_snow.png")
-end
-
-# # animations
-if (land_sim == "bucket") && anim
-=======
+
 if energy_check && coupler_sim.mode.name == "aquaplanet"
     plot_global_energy(
         conservation_check,
@@ -249,7 +213,6 @@
 @show coupler_sim.fields.P_liq
 # # animations
 if (land_sim_name == "bucket") && parsed_args["anim"]
->>>>>>> 6bd105e4
     #make it so this works with slab land?
     include("coupler_utils/viz_explorer.jl")
     plot_anim(
