--- conflicted
+++ resolved
@@ -28,11 +28,7 @@
 saveat = time_to_seconds(parsed_args["dt_save_to_sol"])
 saveat = 3600
 date0 = date = DateTime(1979, 01, 01)
-<<<<<<< HEAD
-date1 = Dates.firstdayofmonth(date0) # first date
-=======
-
->>>>>>> 72118684
+
 # overwrite some parsed args :P
 parsed_args["coupled"] = true
 Δt_cpl=FT(200)
@@ -85,13 +81,7 @@
 include("slab_ocean/slab_init.jl")
 include("slab_ice/slab_init.jl")
 
-<<<<<<< HEAD
-if land_sim_name == "bucket"
-    land_sim = bucket_init(FT, FT.(tspan); dt = FT(Δt_cpl), space = boundary_space, saveat = FT(saveat))
-end
-=======
 land_sim = bucket_init(FT, FT.(tspan); dt = FT(Δt_cpl), space = boundary_space, saveat = FT(saveat))
->>>>>>> 72118684
 
 if mode_name == "amip"
     println("No ocean sim - do not expect energy conservation")
@@ -178,35 +168,6 @@
 
 if !is_distributed && energy_check && mode_name == "slabplanet"
     conservation_check = OnlineConservationCheck([], [], [], [], [], [])
-<<<<<<< HEAD
-    check_conservation(conservation_check, coupler_sim, atmos_sim, land_sim, ocean_sim, ice_sim)
-end
-
-# coupling loop
-@show "Starting coupling loop"
-
-# step in time
-walltime = @elapsed for t in ((tspan[1] + Δt_cpl):Δt_cpl:tspan[end])
-    cs = coupler_sim
-
-    date = current_date(t)
-
-    @calendar_callback :(@show(date), date1 += Dates.Month(1)) date date1
-
-    ## Atmos
-    atmos_pull!(cs)
-    step!(atmos_sim.integrator, t - atmos_sim.integrator.t, true) # NOTE: instead of Δt_cpl, to avoid accumulating roundoff error
-    atmos_push!(cs)
-
-    ## Slab land
-    land_pull!(cs)
-    step!(land_sim.integrator, t - land_sim.integrator.t, true)
-
-    ## Slab ocean
-    if cs.mode.name == "aquaplanet"
-        ocean_pull!(cs)
-        step!(ocean_sim.integrator, t - ocean_sim.integrator.t, true)
-=======
     check_conservation(conservation_check, cs, atmos_sim, land_sim, ocean_sim, ice_sim)
 end
 
@@ -265,7 +226,6 @@
         if !is_distributed && energy_check && cs.mode.name == "slabplanet"
             check_conservation(conservation_check, cs, atmos_sim, land_sim, ocean_sim, ice_sim)
         end
->>>>>>> 72118684
     end
     @show walltime
     return cs
@@ -274,12 +234,7 @@
 solve_coupler!(cs, energy_check);
 
 @show "Postprocessing"
-<<<<<<< HEAD
-
-if energy_check && coupler_sim.mode.name == "aquaplanet"
-=======
 if energy_check && cs.mode.name == "slabplanet"
->>>>>>> 72118684
     plot_global_energy(
         conservation_check,
         cs,
@@ -290,11 +245,7 @@
 
 @show cs.fields.P_liq
 # # animations
-<<<<<<< HEAD
-if (land_sim_name == "bucket") && anim
-=======
 if parsed_args["anim"]
->>>>>>> 72118684
     #make it so this works with slab land?
     include("coupler_utils/viz_explorer.jl")
     plot_anim(
